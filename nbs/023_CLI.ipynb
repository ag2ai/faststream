--- conflicted
+++ resolved
@@ -256,11 +256,7 @@
       "text/html": [
        "<pre style=\"white-space:pre;overflow-x:auto;line-height:normal;font-family:Menlo,'DejaVu Sans Mono',consolas,'Courier New',monospace\"><span style=\"color: #7f7f7f; text-decoration-color: #7f7f7f\">╭─ Options ───────────────────────────────────────────────────────────────────────────────────────────────────────╮</span>\n",
        "<span style=\"color: #7f7f7f; text-decoration-color: #7f7f7f\">│</span> <span style=\"color: #008080; text-decoration-color: #008080; font-weight: bold\">--num-workers</span>               <span style=\"color: #808000; text-decoration-color: #808000; font-weight: bold\">INTEGER</span>  Number of FastKafka instances to run, defaults to number of CPU cores.     <span style=\"color: #7f7f7f; text-decoration-color: #7f7f7f\">│</span>\n",
-<<<<<<< HEAD
        "<span style=\"color: #7f7f7f; text-decoration-color: #7f7f7f\">│</span>                                      <span style=\"color: #7f7f7f; text-decoration-color: #7f7f7f\">[default: 4]                                                          </span>     <span style=\"color: #7f7f7f; text-decoration-color: #7f7f7f\">│</span>\n",
-=======
-       "<span style=\"color: #7f7f7f; text-decoration-color: #7f7f7f\">│</span>                                      <span style=\"color: #7f7f7f; text-decoration-color: #7f7f7f\">[default: 64]                                                         </span>     <span style=\"color: #7f7f7f; text-decoration-color: #7f7f7f\">│</span>\n",
->>>>>>> 9677fea2
        "<span style=\"color: #7f7f7f; text-decoration-color: #7f7f7f\">│</span> <span style=\"color: #008080; text-decoration-color: #008080; font-weight: bold\">--kafka-broker</span>              <span style=\"color: #808000; text-decoration-color: #808000; font-weight: bold\">TEXT   </span>  kafka_broker, one of the keys of the kafka_brokers dictionary passed in    <span style=\"color: #7f7f7f; text-decoration-color: #7f7f7f\">│</span>\n",
        "<span style=\"color: #7f7f7f; text-decoration-color: #7f7f7f\">│</span>                                      the constructor of FastaKafka class.                                       <span style=\"color: #7f7f7f; text-decoration-color: #7f7f7f\">│</span>\n",
        "<span style=\"color: #7f7f7f; text-decoration-color: #7f7f7f\">│</span>                                      <span style=\"color: #7f7f7f; text-decoration-color: #7f7f7f\">[default: localhost]                                                      </span> <span style=\"color: #7f7f7f; text-decoration-color: #7f7f7f\">│</span>\n",
@@ -274,11 +270,7 @@
       "text/plain": [
        "\u001b[2m╭─\u001b[0m\u001b[2m Options \u001b[0m\u001b[2m──────────────────────────────────────────────────────────────────────────────────────────────────────\u001b[0m\u001b[2m─╮\u001b[0m\n",
        "\u001b[2m│\u001b[0m \u001b[1;36m-\u001b[0m\u001b[1;36m-num\u001b[0m\u001b[1;36m-workers\u001b[0m               \u001b[1;33mINTEGER\u001b[0m  Number of FastKafka instances to run, defaults to number of CPU cores.     \u001b[2m│\u001b[0m\n",
-<<<<<<< HEAD
        "\u001b[2m│\u001b[0m                                      \u001b[2m[default: 4]                                                          \u001b[0m     \u001b[2m│\u001b[0m\n",
-=======
-       "\u001b[2m│\u001b[0m                                      \u001b[2m[default: 64]                                                         \u001b[0m     \u001b[2m│\u001b[0m\n",
->>>>>>> 9677fea2
        "\u001b[2m│\u001b[0m \u001b[1;36m-\u001b[0m\u001b[1;36m-kafka\u001b[0m\u001b[1;36m-broker\u001b[0m              \u001b[1;33mTEXT   \u001b[0m  kafka_broker, one of the keys of the kafka_brokers dictionary passed in    \u001b[2m│\u001b[0m\n",
        "\u001b[2m│\u001b[0m                                      the constructor of FastaKafka class.                                       \u001b[2m│\u001b[0m\n",
        "\u001b[2m│\u001b[0m                                      \u001b[2m[default: localhost]                                                      \u001b[0m \u001b[2m│\u001b[0m\n",
@@ -398,11 +390,7 @@
    ],
    "source": [
     "result = runner.invoke(_app, [\"docs\", \"install_deps\"])\n",
-<<<<<<< HEAD
     "assert result.exit_code == 0, f\"exit_code = {result.exit_code}, output = {result.stdout}\""
-=======
-    "assert result.exit_code == 0, f\"result.exit_code = {result.exit_code}, result.stdout = {result.stdout}, result.output = {result.output}\""
->>>>>>> 9677fea2
    ]
   },
   {
@@ -500,22 +488,13 @@
      "name": "stdout",
      "output_type": "stream",
      "text": [
-<<<<<<< HEAD
       "[INFO] fastkafka._components.asyncapi: Old async specifications at '/tmp/tmp7598io9j/asyncapi/spec/asyncapi.yml' does not exist.\n",
       "[INFO] fastkafka._components.asyncapi: New async specifications generated at: '/tmp/tmp7598io9j/asyncapi/spec/asyncapi.yml'\n",
-=======
-      "[INFO] fastkafka._components.asyncapi: Old async specifications at '/tmp/tmpb_3a40r5/asyncapi/spec/asyncapi.yml' does not exist.\n",
-      "[INFO] fastkafka._components.asyncapi: New async specifications generated at: '/tmp/tmpb_3a40r5/asyncapi/spec/asyncapi.yml'\n",
->>>>>>> 9677fea2
       "[INFO] fastkafka._components.asyncapi: Async docs generated at 'asyncapi/docs'\n",
       "[INFO] fastkafka._components.asyncapi: Output of '$ npx -y -p @asyncapi/generator ag asyncapi/spec/asyncapi.yml @asyncapi/html-template -o asyncapi/docs --force-write'\u001b[32m\n",
       "\n",
       "Done! ✨\u001b[0m\n",
-<<<<<<< HEAD
       "\u001b[33mCheck out your shiny new generated files at \u001b[0m\u001b[35m/tmp/tmp7598io9j/asyncapi/docs\u001b[0m\u001b[33m.\u001b[0m\n",
-=======
-      "\u001b[33mCheck out your shiny new generated files at \u001b[0m\u001b[35m/tmp/tmpb_3a40r5/asyncapi/docs\u001b[0m\u001b[33m.\u001b[0m\n",
->>>>>>> 9677fea2
       "\n",
       "\n",
       "\n",
@@ -728,11 +707,7 @@
     {
      "data": {
       "application/vnd.jupyter.widget-view+json": {
-<<<<<<< HEAD
        "model_id": "3f1cd496ac314d81aa61242a62545e93",
-=======
-       "model_id": "d5a6c50610464d9094630bf1f8378a88",
->>>>>>> 9677fea2
        "version_major": 2,
        "version_minor": 0
       },
