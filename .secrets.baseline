--- conflicted
+++ resolved
@@ -160,11 +160,7 @@
         "filename": "docs/docs/en/release.md",
         "hashed_secret": "35675e68f4b5af7b995d9205ad0fc43842f16450",
         "is_verified": false,
-<<<<<<< HEAD
-        "line_number": 2026,
-=======
         "line_number": 2071,
->>>>>>> d95316a1
         "is_secret": false
       }
     ],
@@ -189,9 +185,5 @@
       }
     ]
   },
-<<<<<<< HEAD
-  "generated_at": "2025-04-30T21:58:38Z"
-=======
   "generated_at": "2025-04-10T19:16:58Z"
->>>>>>> d95316a1
 }