{
  "version": "1.5.0",
  "plugins_used": [
    {
      "name": "ArtifactoryDetector"
    },
    {
      "name": "AWSKeyDetector"
    },
    {
      "name": "AzureStorageKeyDetector"
    },
    {
      "name": "Base64HighEntropyString",
      "limit": 4.5
    },
    {
      "name": "BasicAuthDetector"
    },
    {
      "name": "CloudantDetector"
    },
    {
      "name": "DiscordBotTokenDetector"
    },
    {
      "name": "GitHubTokenDetector"
    },
    {
      "name": "GitLabTokenDetector"
    },
    {
      "name": "HexHighEntropyString",
      "limit": 3.0
    },
    {
      "name": "IbmCloudIamDetector"
    },
    {
      "name": "IbmCosHmacDetector"
    },
    {
      "name": "IPPublicDetector"
    },
    {
      "name": "JwtTokenDetector"
    },
    {
      "name": "KeywordDetector",
      "keyword_exclude": ""
    },
    {
      "name": "MailchimpDetector"
    },
    {
      "name": "NpmDetector"
    },
    {
      "name": "OpenAIDetector"
    },
    {
      "name": "PrivateKeyDetector"
    },
    {
      "name": "PypiTokenDetector"
    },
    {
      "name": "SendGridDetector"
    },
    {
      "name": "SlackDetector"
    },
    {
      "name": "SoftlayerDetector"
    },
    {
      "name": "SquareOAuthDetector"
    },
    {
      "name": "StripeDetector"
    },
    {
      "name": "TelegramBotTokenDetector"
    },
    {
      "name": "TwilioKeyDetector"
    }
  ],
  "filters_used": [
    {
      "path": "detect_secrets.filters.allowlist.is_line_allowlisted"
    },
    {
      "path": "detect_secrets.filters.common.is_baseline_file",
      "filename": ".secrets.baseline"
    },
    {
      "path": "detect_secrets.filters.common.is_ignored_due_to_verification_policies",
      "min_level": 2
    },
    {
      "path": "detect_secrets.filters.heuristic.is_indirect_reference"
    },
    {
      "path": "detect_secrets.filters.heuristic.is_likely_id_string"
    },
    {
      "path": "detect_secrets.filters.heuristic.is_lock_file"
    },
    {
      "path": "detect_secrets.filters.heuristic.is_not_alphanumeric_string"
    },
    {
      "path": "detect_secrets.filters.heuristic.is_potential_uuid"
    },
    {
      "path": "detect_secrets.filters.heuristic.is_prefixed_with_dollar_sign"
    },
    {
      "path": "detect_secrets.filters.heuristic.is_sequential_string"
    },
    {
      "path": "detect_secrets.filters.heuristic.is_swagger_file"
    },
    {
      "path": "detect_secrets.filters.heuristic.is_templated_secret"
    },
    {
      "path": "detect_secrets.filters.regex.should_exclude_line",
      "pattern": [
        "postgresql://user:password@postgres/postgres",
        "amqp://guest:guest@rabbitmq:5672/"
      ]
    }
  ],
  "results": {
    "docs/docs/en/confluent/security.md": [
      {
        "type": "Secret Keyword",
        "filename": "docs/docs/en/confluent/security.md",
        "hashed_secret": "5baa61e4c9b93f3f0682250b6cf8331b7ee68fd8",
        "is_verified": false,
        "line_number": 88,
        "is_secret": false
      }
    ],
    "docs/docs/en/getting-started/config/index.md": [
      {
        "type": "Basic Auth Credentials",
        "filename": "docs/docs/en/getting-started/config/index.md",
        "hashed_secret": "35675e68f4b5af7b995d9205ad0fc43842f16450",
        "is_verified": false,
        "line_number": 68,
        "is_secret": false
      }
    ],
    "docs/docs/en/release.md": [
      {
        "type": "Basic Auth Credentials",
        "filename": "docs/docs/en/release.md",
        "hashed_secret": "35675e68f4b5af7b995d9205ad0fc43842f16450",
        "is_verified": false,
        "line_number": 2052,
        "is_secret": false
      }
    ],
    "examples/e10_middlewares.py": [
      {
        "type": "Basic Auth Credentials",
        "filename": "examples/e10_middlewares.py",
        "hashed_secret": "35675e68f4b5af7b995d9205ad0fc43842f16450",
        "is_verified": false,
        "line_number": 35,
        "is_secret": false
      }
    ],
    "examples/e11_settings.py": [
      {
        "type": "Basic Auth Credentials",
        "filename": "examples/e11_settings.py",
        "hashed_secret": "35675e68f4b5af7b995d9205ad0fc43842f16450",
        "is_verified": false,
        "line_number": 15,
        "is_secret": false
      }
    ]
  },
<<<<<<< HEAD
  "generated_at": "2025-04-06T21:25:53Z"
=======
  "generated_at": "2025-04-07T05:01:59Z"
>>>>>>> 12ceeefc
}<|MERGE_RESOLUTION|>--- conflicted
+++ resolved
@@ -185,9 +185,5 @@
       }
     ]
   },
-<<<<<<< HEAD
-  "generated_at": "2025-04-06T21:25:53Z"
-=======
   "generated_at": "2025-04-07T05:01:59Z"
->>>>>>> 12ceeefc
 }