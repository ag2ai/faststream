module.exports = {
tutorialSidebar: [
<<<<<<< HEAD
    'index', {'Guides': 
    [{'Writing services': ['guides/Guide_11_Consumes_Basics', 'guides/Guide_21_Produces_Basics', 'guides/Guide_22_Partition_Keys', 'guides/Guide_05_Lifespan_Handler', 'guides/Guide_07_Encoding_and_Decoding_Messages_with_FastKafka']}, {'Testing': ['guides/Guide_31_Using_redpanda_to_test_fastkafka']}, {'Documentation generation': ['guides/Guide_04_Github_Actions_Workflow']}, {'Deployment': ['guides/Guide_30_Using_docker_to_deploy_fastkafka']}, {'Benchmarking': ['guides/Guide_06_Benchmarking_FastKafka']}]},{'API': ['api/fastkafka/EventMetadata', 'api/fastkafka/FastKafka', 'api/fastkafka/KafkaEvent', {'encoder': ['api/fastkafka/encoder/AvroBase', 'api/fastkafka/encoder/avro_decoder', 'api/fastkafka/encoder/avro_encoder', 'api/fastkafka/encoder/avsc_to_pydantic', 'api/fastkafka/encoder/json_decoder', 'api/fastkafka/encoder/json_encoder']}, {'testing': ['api/fastkafka/testing/ApacheKafkaBroker', 'api/fastkafka/testing/LocalRedpandaBroker', 'api/fastkafka/testing/Tester']}]},{'CLI': ['cli/fastkafka', 'cli/run_fastkafka_server_process']},
=======
    'index', {'Guides': [{'Writing services': ['guides/Guide_11_Consumes_Basics', 'guides/Guide_21_Produces_Basics', 'guides/Guide_22_Partition_Keys', 'guides/Guide_23_Batch_Producing', 'guides/Guide_05_Lifespan_Handler', 'guides/Guide_07_Encoding_and_Decoding_Messages_with_FastKafka']}, {'Testing': ['guides/Guide_31_Using_redpanda_to_test_fastkafka']}, {'Documentation generation': ['guides/Guide_04_Github_Actions_Workflow']}, {'Deployment': ['guides/Guide_30_Using_docker_to_deploy_fastkafka']}, {'Benchmarking': ['guides/Guide_06_Benchmarking_FastKafka']}]},
//         [require("./docs/reference/sidebar.json")],
    {
        "items": [
            "api/fastkafka/FastKafka",
            "api/fastkafka/KafkaEvent",
            "api/fastkafka/EventMetadata",
            {
              "items": [
                "api/fastkafka/testing/ApacheKafkaBroker",
                "api/fastkafka/testing/LocalRedpandaBroker",
                "api/fastkafka/testing/Tester"
              ],
              "label": "testing",
              "type": "category"
            },
        ],
        "label": "API",
        "type": "category"
    },
    {
        "CLI": ['cli/fastkafka', 'cli/run_fastkafka_server_process'],
    },

>>>>>>> a5ffa4ad
    "LICENSE",
    "CONTRIBUTING",
    "CHANGELOG",
],
};<|MERGE_RESOLUTION|>--- conflicted
+++ resolved
@@ -1,34 +1,7 @@
 module.exports = {
 tutorialSidebar: [
-<<<<<<< HEAD
     'index', {'Guides': 
-    [{'Writing services': ['guides/Guide_11_Consumes_Basics', 'guides/Guide_21_Produces_Basics', 'guides/Guide_22_Partition_Keys', 'guides/Guide_05_Lifespan_Handler', 'guides/Guide_07_Encoding_and_Decoding_Messages_with_FastKafka']}, {'Testing': ['guides/Guide_31_Using_redpanda_to_test_fastkafka']}, {'Documentation generation': ['guides/Guide_04_Github_Actions_Workflow']}, {'Deployment': ['guides/Guide_30_Using_docker_to_deploy_fastkafka']}, {'Benchmarking': ['guides/Guide_06_Benchmarking_FastKafka']}]},{'API': ['api/fastkafka/EventMetadata', 'api/fastkafka/FastKafka', 'api/fastkafka/KafkaEvent', {'encoder': ['api/fastkafka/encoder/AvroBase', 'api/fastkafka/encoder/avro_decoder', 'api/fastkafka/encoder/avro_encoder', 'api/fastkafka/encoder/avsc_to_pydantic', 'api/fastkafka/encoder/json_decoder', 'api/fastkafka/encoder/json_encoder']}, {'testing': ['api/fastkafka/testing/ApacheKafkaBroker', 'api/fastkafka/testing/LocalRedpandaBroker', 'api/fastkafka/testing/Tester']}]},{'CLI': ['cli/fastkafka', 'cli/run_fastkafka_server_process']},
-=======
-    'index', {'Guides': [{'Writing services': ['guides/Guide_11_Consumes_Basics', 'guides/Guide_21_Produces_Basics', 'guides/Guide_22_Partition_Keys', 'guides/Guide_23_Batch_Producing', 'guides/Guide_05_Lifespan_Handler', 'guides/Guide_07_Encoding_and_Decoding_Messages_with_FastKafka']}, {'Testing': ['guides/Guide_31_Using_redpanda_to_test_fastkafka']}, {'Documentation generation': ['guides/Guide_04_Github_Actions_Workflow']}, {'Deployment': ['guides/Guide_30_Using_docker_to_deploy_fastkafka']}, {'Benchmarking': ['guides/Guide_06_Benchmarking_FastKafka']}]},
-//         [require("./docs/reference/sidebar.json")],
-    {
-        "items": [
-            "api/fastkafka/FastKafka",
-            "api/fastkafka/KafkaEvent",
-            "api/fastkafka/EventMetadata",
-            {
-              "items": [
-                "api/fastkafka/testing/ApacheKafkaBroker",
-                "api/fastkafka/testing/LocalRedpandaBroker",
-                "api/fastkafka/testing/Tester"
-              ],
-              "label": "testing",
-              "type": "category"
-            },
-        ],
-        "label": "API",
-        "type": "category"
-    },
-    {
-        "CLI": ['cli/fastkafka', 'cli/run_fastkafka_server_process'],
-    },
-
->>>>>>> a5ffa4ad
+    [{'Writing services': ['guides/Guide_11_Consumes_Basics', 'guides/Guide_21_Produces_Basics', 'guides/Guide_22_Partition_Keys', 'guides/Guide_23_Batch_Producing', 'guides/Guide_05_Lifespan_Handler', 'guides/Guide_07_Encoding_and_Decoding_Messages_with_FastKafka']}, {'Testing': ['guides/Guide_31_Using_redpanda_to_test_fastkafka']}, {'Documentation generation': ['guides/Guide_04_Github_Actions_Workflow']}, {'Deployment': ['guides/Guide_30_Using_docker_to_deploy_fastkafka']}, {'Benchmarking': ['guides/Guide_06_Benchmarking_FastKafka']}]},{'API': ['api/fastkafka/EventMetadata', 'api/fastkafka/FastKafka', 'api/fastkafka/KafkaEvent', {'encoder': ['api/fastkafka/encoder/AvroBase', 'api/fastkafka/encoder/avro_decoder', 'api/fastkafka/encoder/avro_encoder', 'api/fastkafka/encoder/avsc_to_pydantic', 'api/fastkafka/encoder/json_decoder', 'api/fastkafka/encoder/json_encoder']}, {'testing': ['api/fastkafka/testing/ApacheKafkaBroker', 'api/fastkafka/testing/LocalRedpandaBroker', 'api/fastkafka/testing/Tester']}]},{'CLI': ['cli/fastkafka', 'cli/run_fastkafka_server_process']},
     "LICENSE",
     "CONTRIBUTING",
     "CHANGELOG",
