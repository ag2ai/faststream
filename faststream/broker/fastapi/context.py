--- conflicted
+++ resolved
@@ -1,5 +1,5 @@
 import logging
-from inspect import _empty
+from inspect import Signature
 from typing import Any, Callable, Optional
 
 from fastapi import params
@@ -9,17 +9,12 @@
 from faststream.utils.context.types import resolve_context_by_name
 
 
-<<<<<<< HEAD
-def Context(
+def Context(  # noqa: N802
     name: str,
     *,
-    default: Any = _empty,
+    default: Any = Signature.empty,
     initial: Optional[Callable[..., Any]] = None,
 ) -> Any:
-=======
-def Context(name: str) -> Any:  # noqa: N802
-    """A dependency that returns a context object."""
->>>>>>> 0c7984e5
     return params.Depends(
         lambda: resolve_context_by_name(
             name=name,
