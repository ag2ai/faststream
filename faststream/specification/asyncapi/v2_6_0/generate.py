import warnings
from collections.abc import Sequence
from typing import TYPE_CHECKING, Any, Optional, Union

from faststream._internal._compat import DEF_KEY
from faststream._internal.basic_types import AnyDict, AnyHttpUrl
from faststream._internal.constants import ContentTypes
from faststream.specification.asyncapi.utils import clear_key, move_pydantic_refs
from faststream.specification.asyncapi.v2_6_0.schema import (
    ApplicationInfo,
    ApplicationSchema,
    Channel,
    Components,
    Contact,
    ExternalDocs,
    License,
    Message,
    Reference,
    Server,
    Tag,
)

if TYPE_CHECKING:
    from faststream._internal.broker.broker import BrokerUsecase
    from faststream._internal.types import ConnectionType, MsgType
    from faststream.specification.schema.extra import (
        Contact as SpecContact,
        ContactDict,
        ExternalDocs as SpecDocs,
        ExternalDocsDict,
        License as SpecLicense,
        LicenseDict,
        Tag as SpecTag,
        TagDict,
    )


def get_app_schema(
    broker: "BrokerUsecase[Any, Any]",
    /,
    title: str,
    app_version: str,
    schema_version: str,
    description: str,
    terms_of_service: Optional["AnyHttpUrl"],
    contact: Optional[Union["SpecContact", "ContactDict", "AnyDict"]],
    license: Optional[Union["SpecLicense", "LicenseDict", "AnyDict"]],
    identifier: Optional[str],
    tags: Sequence[Union["SpecTag", "TagDict", "AnyDict"]],
    external_docs: Optional[Union["SpecDocs", "ExternalDocsDict", "AnyDict"]],
) -> ApplicationSchema:
    """Get the application schema."""
    broker._setup()

    servers = get_broker_server(broker)
    channels = get_broker_channels(broker)

    messages: dict[str, Message] = {}
    payloads: dict[str, AnyDict] = {}

    for channel in channels.values():
        channel.servers = list(servers.keys())

    for channel_name, ch in channels.items():
        resolve_channel_messages(ch, channel_name, payloads, messages)

    return ApplicationSchema(
        info=ApplicationInfo(
            title=title,
            version=app_version,
            description=description,
            termsOfService=terms_of_service,
            contact=Contact.from_spec(contact),
            license=License.from_spec(license),
        ),
        tags=[Tag.from_spec(tag) for tag in tags] or None,
        externalDocs=ExternalDocs.from_spec(external_docs),
        asyncapi=schema_version,
        defaultContentType=ContentTypes.JSON.value,
        id=identifier,
        servers=servers,
        channels=channels,
        components=Components(
            messages=messages,
            schemas=payloads,
            securitySchemes=None
            if broker.security is None
            else broker.security.get_schema(),
        ),
    )


def resolve_channel_messages(
    channel: Channel,
    channel_name: str,
    payloads: dict[str, AnyDict],
    messages: dict[str, Message],
) -> None:
    if channel.subscribe is not None:
        assert isinstance(channel.subscribe.message, Message)

        channel.subscribe.message = _resolve_msg_payloads(
            channel.subscribe.message,
            channel_name,
            payloads,
            messages,
        )

    if channel.publish is not None:
        assert isinstance(channel.publish.message, Message)

        channel.publish.message = _resolve_msg_payloads(
            channel.publish.message,
            channel_name,
            payloads,
            messages,
        )


def get_broker_server(
    broker: "BrokerUsecase[MsgType, ConnectionType]",
) -> dict[str, Server]:
    """Get the broker server for an application."""
    servers = {}

    broker_meta: AnyDict = {
        "protocol": broker.protocol,
        "protocolVersion": broker.protocol_version,
        "description": broker.description,
        "tags": [Tag.from_spec(tag) for tag in broker.tags] or None,
        "security": broker.security.get_requirement() if broker.security else None,
        # TODO
        # "variables": "",
        # "bindings": "",
    }

    urls = broker.url if isinstance(broker.url, list) else [broker.url]

    for i, url in enumerate(urls, 1):
        server_name = "development" if len(urls) == 1 else f"Server{i}"
        servers[server_name] = Server(url=url, **broker_meta)

    return servers


def get_broker_channels(
    broker: "BrokerUsecase[MsgType, ConnectionType]",
) -> dict[str, Channel]:
    """Get the broker channels for an application."""
    channels = {}

    for h in broker._subscribers:
        for key, sub in h.schema().items():
            if key in channels:
                warnings.warn(
                    f"Overwrite channel handler, channels have the same names: `{key}`",
                    RuntimeWarning,
                    stacklevel=1,
                )
<<<<<<< HEAD
            channels[key] = Channel.from_sub(channel)
=======
            channels[key] = Channel.from_sub(sub)
>>>>>>> d03b62d5

    for p in broker._publishers:
        for key, pub in p.schema().items():
            if key in channels:
                warnings.warn(
                    f"Overwrite channel handler, channels have the same names: `{key}`",
                    RuntimeWarning,
                    stacklevel=1,
                )

            channels[key] = Channel.from_pub(pub)

    return channels


def _resolve_msg_payloads(
    m: Message,
    channel_name: str,
    payloads: AnyDict,
    messages: AnyDict,
) -> Reference:
    """Replace message payload by reference and normalize payloads.

    Payloads and messages are editable dicts to store schemas for reference in AsyncAPI.
    """
    one_of_list: list[Reference] = []
    m.payload = move_pydantic_refs(m.payload, DEF_KEY)

    if DEF_KEY in m.payload:
        payloads.update(m.payload.pop(DEF_KEY))

    one_of = m.payload.get("oneOf")
    if isinstance(one_of, dict):
        for p_title, p in one_of.items():
            formatted_payload_title = clear_key(p_title)
            payloads.update(p.pop(DEF_KEY, {}))
            if formatted_payload_title not in payloads:
                payloads[formatted_payload_title] = p
            one_of_list.append(
                Reference(**{"$ref": f"#/components/schemas/{formatted_payload_title}"})
            )

    elif one_of is not None:
        # Descriminator case
        for p in one_of:
            p_value = next(iter(p.values()))
            p_title = p_value.split("/")[-1]
            p_title = clear_key(p_title)
            if p_title not in payloads:
                payloads[p_title] = p
            one_of_list.append(Reference(**{"$ref": f"#/components/schemas/{p_title}"}))

    if not one_of_list:
        payloads.update(m.payload.pop(DEF_KEY, {}))
        p_title = m.payload.get("title", f"{channel_name}Payload")
        p_title = clear_key(p_title)
        if p_title in payloads and payloads[p_title] != m.payload:
            warnings.warn(
                f"Overwriting the message schema, data types have the same name: `{p_title}`",
                RuntimeWarning,
                stacklevel=1,
            )

        payloads[p_title] = m.payload
        m.payload = {"$ref": f"#/components/schemas/{p_title}"}

    else:
        m.payload["oneOf"] = one_of_list

    assert m.title  # nosec B101
    message_title = clear_key(m.title)
    messages[message_title] = m
    return Reference(**{"$ref": f"#/components/messages/{message_title}"})<|MERGE_RESOLUTION|>--- conflicted
+++ resolved
@@ -157,11 +157,8 @@
                     RuntimeWarning,
                     stacklevel=1,
                 )
-<<<<<<< HEAD
-            channels[key] = Channel.from_sub(channel)
-=======
+
             channels[key] = Channel.from_sub(sub)
->>>>>>> d03b62d5
 
     for p in broker._publishers:
         for key, pub in p.schema().items():
