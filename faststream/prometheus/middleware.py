--- conflicted
+++ resolved
@@ -3,12 +3,9 @@
 from typing import TYPE_CHECKING, Any, Callable, Optional
 
 from faststream import BaseMiddleware
-<<<<<<< HEAD
 from faststream._internal.constants import EMPTY
+from faststream.exceptions import IgnoredException
 from faststream.message import SourceType
-=======
-from faststream.exceptions import IgnoredException
->>>>>>> 9bc7a05c
 from faststream.prometheus.consts import (
     PROCESSING_STATUS_BY_ACK_STATUS,
     PROCESSING_STATUS_BY_HANDLER_EXCEPTION_MAP,
