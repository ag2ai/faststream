--- conflicted
+++ resolved
@@ -1,9 +1,5 @@
-<<<<<<< HEAD
 from collections.abc import Sequence
-from typing import Optional
-=======
-from typing import TYPE_CHECKING, Optional, Sequence, Union, cast
->>>>>>> 53e435ec
+from typing import TYPE_CHECKING, Optional, cast
 
 from prometheus_client import Counter, Gauge, Histogram
 
@@ -52,110 +48,118 @@
         self._registry = registry
         self._metrics_prefix = metrics_prefix
 
+        received_messages_total_name = f"{metrics_prefix}_received_messages_total"
         self.received_messages_total = cast(
-            Counter,
-            self._get_registered_metric(f"{metrics_prefix}_received_messages_total"),
+            Counter, self._get_registered_metric(received_messages_total_name)
         ) or Counter(
-            name=f"{metrics_prefix}_received_messages_total",
+            name=received_messages_total_name,
             documentation="Count of received messages by broker and handler",
             labelnames=["app_name", "broker", "handler"],
             registry=registry,
         )
 
+        received_messages_size_bytes_name = (
+            f"{metrics_prefix}_received_messages_size_bytes"
+        )
         self.received_messages_size_bytes = cast(
-            Histogram,
-            self._get_registered_metric(
-                f"{metrics_prefix}_received_messages_size_bytes"
-            ),
+            Histogram, self._get_registered_metric(received_messages_size_bytes_name)
         ) or Histogram(
-            name=f"{metrics_prefix}_received_messages_size_bytes",
+            name=received_messages_size_bytes_name,
             documentation="Histogram of received messages size in bytes by broker and handler",
             labelnames=["app_name", "broker", "handler"],
             registry=registry,
             buckets=received_messages_size_buckets or self.DEFAULT_SIZE_BUCKETS,
         )
 
+        received_messages_in_process_name = (
+            f"{metrics_prefix}_received_messages_in_process"
+        )
         self.received_messages_in_process = cast(
-            Gauge,
-            self._get_registered_metric(
-                f"{metrics_prefix}_received_messages_in_process"
-            ),
+            Gauge, self._get_registered_metric(received_messages_in_process_name)
         ) or Gauge(
-            name=f"{metrics_prefix}_received_messages_in_process",
+            name=received_messages_in_process_name,
             documentation="Gauge of received messages in process by broker and handler",
             labelnames=["app_name", "broker", "handler"],
             registry=registry,
         )
 
+        received_processed_messages_total_name = (
+            f"{metrics_prefix}_received_processed_messages_total"
+        )
         self.received_processed_messages_total = cast(
-            Counter,
-            self._get_registered_metric(
-                f"{metrics_prefix}_received_processed_messages_total"
-            ),
+            Counter, self._get_registered_metric(received_processed_messages_total_name)
         ) or Counter(
-            name=f"{metrics_prefix}_received_processed_messages_total",
+            name=received_processed_messages_total_name,
             documentation="Count of received processed messages by broker, handler and status",
             labelnames=["app_name", "broker", "handler", "status"],
             registry=registry,
         )
 
+        received_processed_messages_duration_seconds_name = (
+            f"{metrics_prefix}_received_processed_messages_duration_seconds"
+        )
         self.received_processed_messages_duration_seconds = cast(
             Histogram,
             self._get_registered_metric(
-                f"{metrics_prefix}_received_processed_messages_duration_seconds"
+                received_processed_messages_duration_seconds_name
             ),
         ) or Histogram(
-            name=f"{metrics_prefix}_received_processed_messages_duration_seconds",
+            name=received_processed_messages_duration_seconds_name,
             documentation="Histogram of received processed messages duration in seconds by broker and handler",
             labelnames=["app_name", "broker", "handler"],
             registry=registry,
         )
 
+        received_processed_messages_exceptions_total_name = (
+            f"{metrics_prefix}_received_processed_messages_exceptions_total"
+        )
         self.received_processed_messages_exceptions_total = cast(
             Counter,
             self._get_registered_metric(
-                f"{metrics_prefix}_received_processed_messages_exceptions_total"
+                received_processed_messages_exceptions_total_name
             ),
         ) or Counter(
-            name=f"{metrics_prefix}_received_processed_messages_exceptions_total",
+            name=received_processed_messages_exceptions_total_name,
             documentation="Count of received processed messages exceptions by broker, handler and exception_type",
             labelnames=["app_name", "broker", "handler", "exception_type"],
             registry=registry,
         )
 
+        published_messages_total_name = f"{metrics_prefix}_published_messages_total"
         self.published_messages_total = cast(
-            Counter,
-            self._get_registered_metric(f"{metrics_prefix}_published_messages_total"),
+            Counter, self._get_registered_metric(published_messages_total_name)
         ) or Counter(
-            name=f"{metrics_prefix}_published_messages_total",
+            name=published_messages_total_name,
             documentation="Count of published messages by destination and status",
             labelnames=["app_name", "broker", "destination", "status"],
             registry=registry,
         )
 
+        published_messages_duration_seconds_name = (
+            f"{metrics_prefix}_published_messages_duration_seconds"
+        )
         self.published_messages_duration_seconds = cast(
             Histogram,
-            self._get_registered_metric(
-                f"{metrics_prefix}_published_messages_duration_seconds"
-            ),
+            self._get_registered_metric(published_messages_duration_seconds_name),
         ) or Histogram(
-            name=f"{metrics_prefix}_published_messages_duration_seconds",
+            name=published_messages_duration_seconds_name,
             documentation="Histogram of published messages duration in seconds by broker and destination",
             labelnames=["app_name", "broker", "destination"],
             registry=registry,
         )
 
+        published_messages_exceptions_total_name = (
+            f"{metrics_prefix}_published_messages_exceptions_total"
+        )
         self.published_messages_exceptions_total = cast(
             Counter,
-            self._get_registered_metric(
-                f"{metrics_prefix}_published_messages_exceptions_total"
-            ),
+            self._get_registered_metric(published_messages_exceptions_total_name),
         ) or Counter(
-            name=f"{metrics_prefix}_published_messages_exceptions_total",
+            name=published_messages_exceptions_total_name,
             documentation="Count of published messages exceptions by broker, destination and exception_type",
             labelnames=["app_name", "broker", "destination", "exception_type"],
             registry=registry,
         )
 
-    def _get_registered_metric(self, metric_name: str) -> Union["Collector", None]:
+    def _get_registered_metric(self, metric_name: str) -> Optional["Collector"]:
         return self._registry._names_to_collectors.get(metric_name)