--- conflicted
+++ resolved
@@ -4,20 +4,7 @@
 from abc import abstractmethod
 from collections.abc import AsyncIterator, Sequence
 from contextlib import asynccontextmanager
-<<<<<<< HEAD
 from typing import TYPE_CHECKING, Any, Optional, Protocol
-=======
-from typing import (
-    TYPE_CHECKING,
-    Any,
-    AsyncIterator,
-    Dict,
-    Optional,
-    Sequence,
-    Tuple,
-    Union,
-)
->>>>>>> 93e80af8
 
 import anyio
 
@@ -82,7 +69,7 @@
         self.server.should_exit = True
 
 
-def cast_uvicorn_params(params: Dict[str, Any]) -> Dict[str, Any]:
+def cast_uvicorn_params(params: "AnyDict") -> "AnyDict":
     if port := params.get("port"):
         params["port"] = int(port)
     if fd := params.get("fd"):
@@ -175,53 +162,8 @@
         try:
             import uvicorn
         except ImportError as e:
-<<<<<<< HEAD
-            msg = "You need uvicorn and gunicorn to run FastStream ASGI App via CLI. pip install uvicorn gunicorn"
-            raise RuntimeError(msg) from e
-
-        class ASGIRunner(BaseApplication):  # type: ignore[misc]
-            def __init__(self, options: "AnyDict", asgi_app: "ASGIApp") -> None:
-                self.options = options
-                self.asgi_app = asgi_app
-                super().__init__()
-
-            def load_config(self) -> None:
-                for k, v in self.options.items():
-                    if k in self.cfg.settings and v is not None:
-                        self.cfg.set(k.lower(), v)
-
-            def load(self) -> "ASGIApp":
-                return self.asgi_app
-
-        run_extra_options = run_extra_options or {}
-
-        bindings: list[str] = []
-        host = run_extra_options.pop("host", None)
-        port = run_extra_options.pop("port", None)
-        if host is not None and port is not None:
-            bindings.append(f"{host}:{port}")
-        elif host is not None:
-            bindings.append(f"{host}:8000")
-        elif port is not None:
-            bindings.append(f"127.0.0.1:{port}")
-
-        run_extra_options["workers"] = int(run_extra_options.pop("workers", 1))
-
-        bind = run_extra_options.get("bind")
-        if isinstance(bind, list):
-            bindings.extend(bind)
-        elif isinstance(bind, str):
-            bindings.append(bind)
-
-        run_extra_options["bind"] = bindings or "127.0.0.1:8000"
-        #  We use gunicorn with uvicorn workers because uvicorn don't support multiple workers
-        run_extra_options["worker_class"] = "uvicorn.workers.UvicornWorker"
-
-        ASGIRunner(run_extra_options, self).run()
-=======
-            raise RuntimeError(
-                "You need uvicorn to run FastStream ASGI App via CLI. pip install uvicorn"
-            ) from e
+            error_msg = "You need uvicorn to run FastStream ASGI App via CLI.\npip install uvicorn"
+            raise ImportError(error_msg) from e
 
         run_extra_options = cast_uvicorn_params(run_extra_options or {})
 
@@ -239,7 +181,6 @@
 
         server = uvicorn.Server(config)
         await server.serve()
->>>>>>> 93e80af8
 
     def exit(self) -> None:
         """Manual stop method."""
