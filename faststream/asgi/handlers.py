<<<<<<< HEAD
from collections.abc import Sequence
from functools import wraps
from typing import TYPE_CHECKING
=======
from typing import TYPE_CHECKING, Callable, Optional, Sequence, Union, overload
>>>>>>> 15e132e4

from faststream.asgi.response import AsgiResponse

if TYPE_CHECKING:
    from faststream.asgi.types import ASGIApp, Receive, Scope, Send, UserApp


class HttpHandler:
    def __init__(
        self,
        func: "UserApp",
        *,
        include_in_schema: bool = True,
        description: Optional[str] = None,
        methods: Optional[Sequence[str]] = None,
    ):
        self.func = func
        self.methods = methods or ()
        self.include_in_schema = include_in_schema
        self.description = description or func.__doc__

    async def __call__(self, scope: "Scope", receive: "Receive", send: "Send") -> None:
        if scope["method"] not in self.methods:
            response: ASGIApp = _get_method_not_allowed_response(self.methods)

        else:
            try:
                response = await self.func(scope)
            except Exception:
                response = AsgiResponse(body=b"Internal Server Error", status_code=500)

        await response(scope, receive, send)


class GetHandler(HttpHandler):
    def __init__(
        self,
        func: "UserApp",
        *,
        include_in_schema: bool = True,
        description: Optional[str] = None,
    ):
        super().__init__(
            func,
            include_in_schema=include_in_schema,
            description=description,
            methods=("GET", "HEAD"),
        )


@overload
def get(
    func: "UserApp",
    *,
    include_in_schema: bool = True,
    description: Optional[str] = None,
) -> "ASGIApp": ...


@overload
def get(
    func: None = None,
    *,
    include_in_schema: bool = True,
    description: Optional[str] = None,
) -> Callable[["UserApp"], "ASGIApp"]: ...


def get(
    func: Optional["UserApp"] = None,
    *,
    include_in_schema: bool = True,
    description: Optional[str] = None,
) -> Union[Callable[["UserApp"], "ASGIApp"], "ASGIApp"]:
    def decorator(inner_func: "UserApp") -> "ASGIApp":
        return GetHandler(
            inner_func, include_in_schema=include_in_schema, description=description
        )

    if func is None:
        return decorator

    return decorator(func)


def _get_method_not_allowed_response(methods: Sequence[str]) -> AsgiResponse:
    return AsgiResponse(
        body=b"Method Not Allowed",
        status_code=405,
        headers={
            "Allow": ", ".join(methods),
        },
    )<|MERGE_RESOLUTION|>--- conflicted
+++ resolved
@@ -1,10 +1,5 @@
-<<<<<<< HEAD
 from collections.abc import Sequence
-from functools import wraps
-from typing import TYPE_CHECKING
-=======
-from typing import TYPE_CHECKING, Callable, Optional, Sequence, Union, overload
->>>>>>> 15e132e4
+from typing import TYPE_CHECKING, Callable, Optional, Union, overload
 
 from faststream.asgi.response import AsgiResponse
 
@@ -20,7 +15,7 @@
         include_in_schema: bool = True,
         description: Optional[str] = None,
         methods: Optional[Sequence[str]] = None,
-    ):
+    ) -> None:
         self.func = func
         self.methods = methods or ()
         self.include_in_schema = include_in_schema
@@ -46,7 +41,7 @@
         *,
         include_in_schema: bool = True,
         description: Optional[str] = None,
-    ):
+    ) -> None:
         super().__init__(
             func,
             include_in_schema=include_in_schema,
