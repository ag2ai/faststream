--- conflicted
+++ resolved
@@ -1,18 +1,5 @@
-<<<<<<< HEAD
-from collections.abc import Awaitable, Iterable
+from collections.abc import Awaitable, Iterable, Sequence
 from typing import TYPE_CHECKING, Annotated, Any, Callable, Optional, Union
-=======
-from typing import (
-    TYPE_CHECKING,
-    Any,
-    Awaitable,
-    Callable,
-    Iterable,
-    Optional,
-    Sequence,
-    Union,
-)
->>>>>>> b1c6fa24
 
 from typing_extensions import Doc, deprecated
 
