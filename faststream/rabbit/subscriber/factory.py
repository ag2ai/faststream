--- conflicted
+++ resolved
@@ -19,16 +19,12 @@
 
     from faststream._internal.basic_types import AnyDict
     from faststream._internal.types import BrokerMiddleware
-<<<<<<< HEAD
     from faststream.middlewares import AckPolicy
-    from faststream.rabbit.schemas import RabbitExchange, RabbitQueue
-=======
     from faststream.rabbit.schemas import (
         Channel,
         RabbitExchange,
         RabbitQueue,
     )
->>>>>>> 5b88c0e3
 
 
 def create_subscriber(
@@ -50,24 +46,8 @@
 ) -> SpecificationSubscriber:
     _validate_input_for_misconfigure(ack_policy=ack_policy, no_ack=no_ack)
 
-<<<<<<< HEAD
     base_configs = RabbitSubscriberBaseConfigs(
-=======
-    if ack_policy is EMPTY:
-        ack_policy = AckPolicy.DO_NOTHING if no_ack else AckPolicy.REJECT_ON_ERROR
-
-    consumer_no_ack = ack_policy is AckPolicy.ACK_FIRST
-    if consumer_no_ack:
-        ack_policy = AckPolicy.DO_NOTHING
-
-    return SpecificationSubscriber(
-        queue=queue,
-        exchange=exchange,
-        consume_args=consume_args,
->>>>>>> 5b88c0e3
         ack_policy=ack_policy,
-        no_ack=consumer_no_ack,
-        channel=channel,
         no_reply=no_reply,
         broker_dependencies=broker_dependencies,
         broker_middlewares=broker_middlewares,
@@ -76,7 +56,10 @@
         consume_args=consume_args,
         queue=queue,
         no_ack=no_ack,
+        channel=channel,
+        exchange=exchange
     )
+
     specification_configs = SpecificationSubscriberOptions(
         title_=title_,
         description_=description_,
@@ -84,11 +67,15 @@
     )
 
     rabbit_mq_base_configs = RabbitBaseConfigs(queue=queue, exchange=exchange)
+
+
     return SpecificationSubscriber(
+        channel=channel,
         base_configs=base_configs,
         specification_configs=specification_configs,
         rabbit_mq_base_configs=rabbit_mq_base_configs,
     )
+
 
 
 def _validate_input_for_misconfigure(
