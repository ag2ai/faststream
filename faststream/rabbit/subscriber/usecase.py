--- conflicted
+++ resolved
@@ -9,12 +9,9 @@
 from faststream._internal.endpoint.subscriber import SubscriberUsecase
 from faststream._internal.endpoint.utils import process_msg
 from faststream.rabbit.parser import AioPikaParser
-<<<<<<< HEAD
 from faststream.rabbit.publisher.fake import RabbitFakePublisher
-=======
-from faststream.rabbit.schemas import BaseRMQInformation
-from faststream.rabbit.schemas.constants import REPLY_TO_QUEUE_EXCHANGE_DELIMETER
->>>>>>> 4b5a70a2
+from faststream.rabbit.schemas import RabbitExchange
+from faststream.rabbit.schemas.constants import REPLY_TO_QUEUE_EXCHANGE_DELIMITER
 
 if TYPE_CHECKING:
     from aio_pika import IncomingMessage, RobustQueue
@@ -27,7 +24,7 @@
     from faststream.message import StreamMessage
     from faststream.rabbit.configs import RabbitBrokerConfig
     from faststream.rabbit.message import RabbitMessage
-    from faststream.rabbit.schemas import RabbitExchange, RabbitQueue
+    from faststream.rabbit.schemas import RabbitQueue
 
     from .config import RabbitSubscriberConfig
 
@@ -190,37 +187,26 @@
     def _make_response_publisher(
         self,
         message: "StreamMessage[Any]",
-<<<<<<< HEAD
     ) -> Sequence["PublisherProto"]:
-        return (
-            RabbitFakePublisher(
+        if REPLY_TO_QUEUE_EXCHANGE_DELIMITER in message.reply_to:
+            queue_name, exchange_name = message.reply_to.split(
+                REPLY_TO_QUEUE_EXCHANGE_DELIMITER, 2
+            )
+            publisher = RabbitFakePublisher(
                 self._outer_config.producer,
+                app_id=self.app_id,
+                routing_key=queue_name,
+                exchange=RabbitExchange.validate(exchange_name),
+            )
+        else:
+            publisher = RabbitFakePublisher(
+                self._outer_config.producer,
+                app_id=self.app_id,
                 routing_key=message.reply_to,
-                app_id=self.app_id,
-=======
-    ) -> Sequence["FakePublisher"]:
-        if self._producer is None:
-            return ()
-
-        publish_kwargs = {**self.reply_config, "app_id": self.app_id}
-
-        if REPLY_TO_QUEUE_EXCHANGE_DELIMETER in message.reply_to:
-            queue_name, exchange_name = tuple(
-                message.reply_to.split(REPLY_TO_QUEUE_EXCHANGE_DELIMETER)
-            )
-            publish_kwargs.update(
-                {"routing_key": queue_name, "exchange": exchange_name}
-            )
-        else:
-            publish_kwargs["routing_key"] = message.reply_to
-
-        return (
-            FakePublisher(
-                self._producer.publish,
-                publish_kwargs=publish_kwargs,
->>>>>>> 4b5a70a2
-            ),
-        )
+                exchange=RabbitExchange(),
+            )
+
+        return (publisher,)
 
     @staticmethod
     def build_log_context(
