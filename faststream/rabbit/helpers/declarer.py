--- conflicted
+++ resolved
@@ -1,19 +1,9 @@
-<<<<<<< HEAD
-from typing import TYPE_CHECKING, Annotated, Optional, Protocol, cast
+from typing import TYPE_CHECKING, Optional, Protocol, cast
 
 import aio_pika
-from typing_extensions import deprecated
 
 from faststream._internal.constants import EMPTY
 from faststream.rabbit.schemas import Channel, RabbitQueue
-=======
-import warnings
-from typing import TYPE_CHECKING, Dict, Optional, cast
->>>>>>> 15e132e4
-
-from typing_extensions import Annotated, deprecated
-
-from faststream.types import EMPTY
 
 if TYPE_CHECKING:
     import aio_pika
@@ -32,10 +22,6 @@
         self,
         queue: "RabbitQueue",
         declare: bool = EMPTY,
-        passive: Annotated[
-            bool,
-            deprecated("Use `declare` instead. Will be removed in the 0.7.0 release."),
-        ] = EMPTY,
         *,
         channel: Optional["Channel"] = None,
     ) -> "aio_pika.RobustQueue":
@@ -46,10 +32,6 @@
         self,
         exchange: "RabbitExchange",
         declare: bool = EMPTY,
-        passive: Annotated[
-            bool,
-            deprecated("Use `declare` instead. Will be removed in the 0.7.0 release."),
-        ] = EMPTY,
         *,
         channel: Optional["Channel"] = None,
     ) -> "aio_pika.RobustExchange":
@@ -65,10 +47,6 @@
         self,
         queue: "RabbitQueue",
         declare: bool = EMPTY,
-        passive: Annotated[
-            bool,
-            deprecated("Use `declare` instead. Will be removed in the 0.7.0 release."),
-        ] = EMPTY,
         *,
         channel: Optional["Channel"] = None,
     ) -> "aio_pika.RobustQueue":
@@ -78,10 +56,6 @@
         self,
         exchange: "RabbitExchange",
         declare: bool = EMPTY,
-        passive: Annotated[
-            bool,
-            deprecated("Use `declare` instead. Will be removed in the 0.7.0 release."),
-        ] = EMPTY,
         *,
         channel: Optional["Channel"] = None,
     ) -> "aio_pika.RobustExchange":
@@ -107,35 +81,14 @@
         self,
         queue: "RabbitQueue",
         declare: bool = EMPTY,
-        passive: Annotated[
-            bool,
-<<<<<<< HEAD
-            deprecated("Use `declare` instead. Will be removed in the 0.7.0 release."),
-=======
-            deprecated("Use `declare` instead. Will be removed in the 0.6.0 release."),
->>>>>>> 15e132e4
-        ] = EMPTY,
         *,
         channel: Optional["Channel"] = None,
     ) -> "aio_pika.RobustQueue":
         if (q := self._queues.get(queue)) is None:
-            if passive is not EMPTY:
-                declare = not passive
-
-            elif declare is EMPTY:
+            if declare is EMPTY:
                 declare = queue.declare
 
             channel_obj = await self.__channel_manager.get_channel(channel)
-            if passive is not EMPTY:
-                warnings.warn(
-                    DeprecationWarning(
-                        "Use `declare` instead. Will be removed in the 0.6.0 release.",
-                    ),
-                    stacklevel=2,
-                )
-                declare = not passive
-            elif declare is EMPTY:
-                declare = queue.declare
 
             self._queues[queue] = q = cast(
                 "aio_pika.RobustQueue",
@@ -157,14 +110,6 @@
         self,
         exchange: "RabbitExchange",
         declare: bool = EMPTY,
-        passive: Annotated[
-            bool,
-<<<<<<< HEAD
-            deprecated("Use `declare` instead. Will be removed in the 0.7.0 release."),
-=======
-            deprecated("Use `declare` instead. Will be removed in the 0.6.0 release."),
->>>>>>> 15e132e4
-        ] = EMPTY,
         *,
         channel: Optional["Channel"] = None,
     ) -> "aio_pika.RobustExchange":
@@ -172,30 +117,11 @@
         if not exchange.name:
             return channel_obj.default_exchange
 
-<<<<<<< HEAD
         if (exch := self._exchanges.get(exchange)) is None:
-            if passive is not EMPTY:
-                declare = not passive
-
-            elif declare is EMPTY:
+            if declare is EMPTY:
                 declare = exchange.declare
 
             self._exchanges[exchange] = exch = cast(
-=======
-        if (exch := self.__exchanges.get(exchange)) is None:
-            if passive is not EMPTY:
-                warnings.warn(
-                    DeprecationWarning(
-                        "Use `declare` instead. Will be removed in the 0.6.0 release.",
-                    ),
-                    stacklevel=2,
-                )
-                declare = not passive
-            elif declare is EMPTY:
-                declare = exchange.declare
-
-            self.__exchanges[exchange] = exch = cast(
->>>>>>> 15e132e4
                 "aio_pika.RobustExchange",
                 await channel_obj.declare_exchange(
                     name=exchange.name,
