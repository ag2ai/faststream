--- conflicted
+++ resolved
@@ -1,14 +1,8 @@
-<<<<<<< HEAD
-from typing import TYPE_CHECKING, Annotated, cast
+from typing import TYPE_CHECKING, Annotated, Optional, cast
 
 from typing_extensions import deprecated
 
 from faststream._internal.constants import EMPTY
-
-from .state import ConnectedState, ConnectionState, EmptyConnectionState
-=======
-from typing import TYPE_CHECKING, Dict, Optional, cast
->>>>>>> 3ec27a31
 
 if TYPE_CHECKING:
     import aio_pika
@@ -21,71 +15,48 @@
 class RabbitDeclarer:
     """An utility class to declare RabbitMQ queues and exchanges."""
 
-<<<<<<< HEAD
-    def __init__(self) -> None:
+    __slots__ = ("__channel_manager", "__exchanges", "__queues")
+
+    def __init__(self, channel_manager: "ChannelManager") -> None:
+        self.__channel_manager = channel_manager
         self.__queues: dict[RabbitQueue, aio_pika.RobustQueue] = {}
         self.__exchanges: dict[RabbitExchange, aio_pika.RobustExchange] = {}
 
-        self.__connection: ConnectionState = EmptyConnectionState()
-
     def __repr__(self) -> str:
-        return f"{self.__class__.__name__}(<{self.__connection.__class__.__name__}>, queues={list(self.__queues.keys())}, exchanges={list(self.__exchanges.keys())})"
-
-    def connect(
-        self, connection: "aio_pika.RobustConnection", channel: "aio_pika.RobustChannel"
-    ) -> None:
-        self.__connection = ConnectedState(connection=connection, channel=channel)
+        return f"{self.__class__.__name__}(queues={list(self.__queues.keys())}, exchanges={list(self.__exchanges.keys())})"
 
     def disconnect(self) -> None:
-        self.__connection = EmptyConnectionState()
-        self.__queues = {}
-        self.__exchanges = {}
-=======
-    __slots__ = ("__channel_manager", "__exchanges", "__queues")
-
-    def __init__(self, channel_manage: "ChannelManager") -> None:
-        self.__channel_manager = channel_manage
-        self.__queues: Dict[RabbitQueue, aio_pika.RobustQueue] = {}
-        self.__exchanges: Dict[RabbitExchange, aio_pika.RobustExchange] = {}
->>>>>>> 3ec27a31
+        self.__queues.clear()
+        self.__exchanges.clear()
 
     async def declare_queue(
         self,
         queue: "RabbitQueue",
-<<<<<<< HEAD
         declare: bool = EMPTY,
         passive: Annotated[
             bool,
             deprecated("Use `declare` instead. Will be removed in the 0.7.0 release."),
-        ] = False,
-    ) -> "aio_pika.RobustQueue":
-        """Declare a queue."""
-        if (q := self.__queues.get(queue)) is None:
-            if declare is not EMPTY:
-                passive = not declare
-            if not passive:
-                passive = not queue.declare
-
-            self.__queues[queue] = q = cast(
-                "aio_pika.RobustQueue",
-                await self.__connection.channel.declare_queue(
-=======
-        passive: bool = False,
+        ] = EMPTY,
         *,
         channel: Optional["Channel"] = None,
     ) -> "aio_pika.RobustQueue":
         """Declare a queue."""
         if (q := self.__queues.get(queue)) is None:
+            if passive is not EMPTY:
+                declare = not passive
+
+            elif declare is EMPTY:
+                declare = queue.declare
+
             channel_obj = await self.__channel_manager.get_channel(channel)
 
             self.__queues[queue] = q = cast(
                 "aio_pika.RobustQueue",
                 await channel_obj.declare_queue(
->>>>>>> 3ec27a31
                     name=queue.name,
                     durable=queue.durable,
                     exclusive=queue.exclusive,
-                    passive=passive,
+                    passive=not declare,
                     auto_delete=queue.auto_delete,
                     arguments=queue.arguments,
                     timeout=queue.timeout,
@@ -98,46 +69,35 @@
     async def declare_exchange(
         self,
         exchange: "RabbitExchange",
-<<<<<<< HEAD
         declare: bool = EMPTY,
         passive: Annotated[
             bool,
             deprecated("Use `declare` instead. Will be removed in the 0.7.0 release."),
-        ] = False,
-=======
-        passive: bool = False,
+        ] = EMPTY,
         *,
         channel: Optional["Channel"] = None,
->>>>>>> 3ec27a31
     ) -> "aio_pika.RobustExchange":
         """Declare an exchange, parent exchanges and bind them each other."""
         channel_obj = await self.__channel_manager.get_channel(channel)
 
         if not exchange.name:
-<<<<<<< HEAD
-            return self.__connection.channel.default_exchange
-=======
             return channel_obj.default_exchange
->>>>>>> 3ec27a31
 
         if (exch := self.__exchanges.get(exchange)) is None:
-            if declare is not EMPTY:
-                passive = not declare
-            if not passive:
-                passive = not exchange.declare
+            if passive is not EMPTY:
+                declare = not passive
+
+            elif declare is EMPTY:
+                declare = exchange.declare
 
             self.__exchanges[exchange] = exch = cast(
                 "aio_pika.RobustExchange",
-<<<<<<< HEAD
-                await self.__connection.channel.declare_exchange(
-=======
                 await channel_obj.declare_exchange(
->>>>>>> 3ec27a31
                     name=exchange.name,
                     type=exchange.type.value,
                     durable=exchange.durable,
                     auto_delete=exchange.auto_delete,
-                    passive=passive,
+                    passive=not declare,
                     arguments=exchange.arguments,
                     timeout=exchange.timeout,
                     robust=exchange.robust,
