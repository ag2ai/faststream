import datetime
from typing import TYPE_CHECKING, Optional

from aio_pika import Message
from aio_pika.abc import DeliveryMode

from faststream.message import (
    StreamMessage,
    decode_message,
    encode_message,
    gen_cor_id,
)
from faststream.rabbit.message import RabbitMessage

if TYPE_CHECKING:
    from re import Pattern

    from aio_pika import IncomingMessage
    from aio_pika.abc import DateType, HeadersType
    from fast_depends.library.serializer import SerializerProto

    from faststream._internal.basic_types import DecodedMessage
    from faststream.rabbit.types import AioPikaSendableMessage


class AioPikaParser:
    """A class for parsing, encoding, and decoding messages using aio-pika."""

    def __init__(self, pattern: Optional["Pattern[str]"] = None) -> None:
        self.pattern = pattern

    async def parse_message(
        self,
        message: "IncomingMessage",
    ) -> StreamMessage["IncomingMessage"]:
        """Parses an incoming message and returns a RabbitMessage object."""
        if (path_re := self.pattern) and (
            match := path_re.match(message.routing_key or "")
        ):
            path = match.groupdict()
        else:
            path = {}

        return RabbitMessage(
            body=message.body,
            headers=message.headers,
            reply_to=message.reply_to or "",
            content_type=message.content_type,
            message_id=message.message_id or gen_cor_id(),
            correlation_id=message.correlation_id or gen_cor_id(),
            path=path,
            raw_message=message,
        )

    async def decode_message(
        self,
        msg: StreamMessage["IncomingMessage"],
    ) -> "DecodedMessage":
        """Decode a message."""
        return decode_message(msg)

    @staticmethod
    def encode_message(
        message: "AioPikaSendableMessage",
        *,
        persist: bool = False,
        reply_to: str | None = None,
        headers: Optional["HeadersType"] = None,
        content_type: str | None = None,
        content_encoding: str | None = None,
        priority: int | None = None,
        correlation_id: str | None = None,
        expiration: "DateType" = None,
        message_id: str | None = None,
        timestamp: "DateType" = None,
<<<<<<< HEAD
        message_type: Optional[str] = None,
        user_id: Optional[str] = None,
        app_id: Optional[str] = None,
        serializer: Optional["SerializerProto"] = None,
=======
        message_type: str | None = None,
        user_id: str | None = None,
        app_id: str | None = None,
>>>>>>> 42ff8d3a
    ) -> Message:
        """Encodes a message for sending using AioPika."""
        if isinstance(message, Message):
            return message
        message_body, generated_content_type = encode_message(message, serializer)

        delivery_mode = (
            DeliveryMode.PERSISTENT if persist else DeliveryMode.NOT_PERSISTENT
        )

        return Message(
            message_body,
            content_type=content_type or generated_content_type,
            delivery_mode=delivery_mode,
            reply_to=reply_to,
            correlation_id=correlation_id or gen_cor_id(),
            headers=headers,
            content_encoding=content_encoding,
            priority=priority,
            expiration=expiration,
            message_id=message_id,
            timestamp=timestamp or datetime.datetime.now(tz=datetime.timezone.utc),
            type=message_type,
            user_id=user_id,
            app_id=app_id,
        )<|MERGE_RESOLUTION|>--- conflicted
+++ resolved
@@ -73,16 +73,10 @@
         expiration: "DateType" = None,
         message_id: str | None = None,
         timestamp: "DateType" = None,
-<<<<<<< HEAD
-        message_type: Optional[str] = None,
-        user_id: Optional[str] = None,
-        app_id: Optional[str] = None,
-        serializer: Optional["SerializerProto"] = None,
-=======
         message_type: str | None = None,
         user_id: str | None = None,
         app_id: str | None = None,
->>>>>>> 42ff8d3a
+        serializer: Optional["SerializerProto"] = None,
     ) -> Message:
         """Encodes a message for sending using AioPika."""
         if isinstance(message, Message):
