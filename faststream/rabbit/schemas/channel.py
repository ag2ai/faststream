--- conflicted
+++ resolved
@@ -5,10 +5,7 @@
 class Channel:
     """Channel class that represents a RabbitMQ channel."""
 
-<<<<<<< HEAD
     prefetch_count: int | None = None
-=======
-    prefetch_count: Optional[int] = None
     """Limit the number of unacknowledged messages on a channel
     https://www.rabbitmq.com/docs/consumer-prefetch
     """
@@ -17,7 +14,6 @@
     """Share the limit between all channel' subscribers
     https://www.rabbitmq.com/docs/consumer-prefetch#sharing-the-limit
     """
->>>>>>> e1c342bd
 
     channel_number: int | None = None
     """Specify the channel number explicit."""
