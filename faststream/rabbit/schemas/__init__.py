--- conflicted
+++ resolved
@@ -1,16 +1,8 @@
-<<<<<<< HEAD
-from faststream.rabbit.schemas.constants import ExchangeType
-from faststream.rabbit.schemas.exchange import RabbitExchange
-from faststream.rabbit.schemas.proto import BaseRMQInformation
-from faststream.rabbit.schemas.queue import QueueType, RabbitQueue
-=======
 from .channel import Channel
 from .constants import ExchangeType
 from .exchange import RabbitExchange
 from .proto import BaseRMQInformation
 from .queue import QueueType, RabbitQueue
-from .reply import ReplyConfig
->>>>>>> 3ec27a31
 
 __all__ = (
     "RABBIT_REPLY",
