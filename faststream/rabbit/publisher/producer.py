--- conflicted
+++ resolved
@@ -26,12 +26,8 @@
         AsyncCallable,
         CustomCallable,
     )
-<<<<<<< HEAD
-    from faststream.rabbit.helpers.declarer import RabbitDeclarer
+    from faststream.rabbit.helpers import RabbitDeclarer
     from faststream.rabbit.response import MessageOptions, RabbitPublishCommand
-=======
-    from faststream.rabbit.helpers import RabbitDeclarer
->>>>>>> 3ec27a31
     from faststream.rabbit.types import AioPikaSendableMessage
 
 
