--- conflicted
+++ resolved
@@ -1,9 +1,5 @@
-<<<<<<< HEAD
-from collections.abc import Iterable
+from collections.abc import Iterable, Sequence
 from typing import TYPE_CHECKING, Annotated, Any, Optional, Union, cast
-=======
-from typing import TYPE_CHECKING, Any, Dict, Iterable, Optional, Sequence, Union, cast
->>>>>>> b1c6fa24
 
 from typing_extensions import Doc, deprecated, override
 
