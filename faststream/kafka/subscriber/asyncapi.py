from typing import (
    TYPE_CHECKING,
    Dict,
    Iterable,
    Literal,
    Optional,
    Tuple,
    Union,
    overload,
)

from typing_extensions import override

from faststream.asyncapi.schema import (
    Channel,
    ChannelBinding,
    CorrelationId,
    Message,
    Operation,
)
from faststream.asyncapi.schema.bindings import kafka
from faststream.asyncapi.utils import resolve_payloads
from faststream.broker.types import MsgType
from faststream.exceptions import SetupError
from faststream.kafka.subscriber.usecase import (
    BatchSubscriber,
    DefaultSubscriber,
    LogicSubscriber,
)

if TYPE_CHECKING:
<<<<<<< HEAD
    from aiokafka import ConsumerRecord
=======
    from aiokafka import AIOKafkaConsumer, ConsumerRecord, TopicPartition
>>>>>>> d6691616
    from aiokafka.abc import ConsumerRebalanceListener
    from fast_depends.dependencies import Depends

    from faststream.broker.types import BrokerMiddleware
    from faststream.types import AnyDict


class AsyncAPISubscriber(LogicSubscriber[MsgType]):
    """A class to handle logic and async API operations."""

    def get_name(self) -> str:
        return f'{",".join(self.topics)}:{self.call_name}'

    def get_schema(self) -> Dict[str, Channel]:
        channels = {}

        payloads = self.get_payloads()

        for t in self.topics:
            handler_name = self.title_ or f"{t}:{self.call_name}"

            channels[handler_name] = Channel(
                description=self.description,
                subscribe=Operation(
                    message=Message(
                        title=f"{handler_name}:Message",
                        payload=resolve_payloads(payloads),
                        correlationId=CorrelationId(
                            location="$message.header#/correlation_id"
                        ),
                    ),
                ),
                bindings=ChannelBinding(
                    kafka=kafka.ChannelBinding(topic=t),
                ),
            )

        return channels

    @overload  # type: ignore[override]
    @staticmethod
    def create(
        *topics: str,
        batch: Literal[True],
        batch_timeout_ms: int,
        max_records: Optional[int],
        # Kafka information
        group_id: Optional[str],
        listener: Optional["ConsumerRebalanceListener"],
        pattern: Optional[str],
<<<<<<< HEAD
        connection_args: "AnyDict",
=======
        partitions: Iterable["TopicPartition"],
        builder: Callable[..., "AIOKafkaConsumer"],
>>>>>>> d6691616
        is_manual: bool,
        # Subscriber args
        no_ack: bool,
        retry: bool,
        broker_dependencies: Iterable["Depends"],
        broker_middlewares: Iterable["BrokerMiddleware[Tuple[ConsumerRecord, ...]]"],
        # AsyncAPI args
        title_: Optional[str],
        description_: Optional[str],
        include_in_schema: bool,
    ) -> "AsyncAPIBatchSubscriber": ...

    @overload
    @staticmethod
    def create(
        *topics: str,
        batch: Literal[False],
        batch_timeout_ms: int,
        max_records: Optional[int],
        # Kafka information
        group_id: Optional[str],
        listener: Optional["ConsumerRebalanceListener"],
        pattern: Optional[str],
<<<<<<< HEAD
        connection_args: "AnyDict",
=======
        partitions: Iterable["TopicPartition"],
        builder: Callable[..., "AIOKafkaConsumer"],
>>>>>>> d6691616
        is_manual: bool,
        # Subscriber args
        no_ack: bool,
        retry: bool,
        broker_dependencies: Iterable["Depends"],
        broker_middlewares: Iterable["BrokerMiddleware[ConsumerRecord]"],
        # AsyncAPI args
        title_: Optional[str],
        description_: Optional[str],
        include_in_schema: bool,
    ) -> "AsyncAPIDefaultSubscriber": ...

    @overload
    @staticmethod
    def create(
        *topics: str,
        batch: bool,
        batch_timeout_ms: int,
        max_records: Optional[int],
        # Kafka information
        group_id: Optional[str],
        listener: Optional["ConsumerRebalanceListener"],
        pattern: Optional[str],
<<<<<<< HEAD
        connection_args: "AnyDict",
=======
        partitions: Iterable["TopicPartition"],
        builder: Callable[..., "AIOKafkaConsumer"],
>>>>>>> d6691616
        is_manual: bool,
        # Subscriber args
        no_ack: bool,
        retry: bool,
        broker_dependencies: Iterable["Depends"],
        broker_middlewares: Iterable[
            "BrokerMiddleware[Union[ConsumerRecord, Tuple[ConsumerRecord, ...]]]"
        ],
        # AsyncAPI args
        title_: Optional[str],
        description_: Optional[str],
        include_in_schema: bool,
    ) -> Union[
        "AsyncAPIDefaultSubscriber",
        "AsyncAPIBatchSubscriber",
    ]: ...

    @override
    @staticmethod
    def create(
        *topics: str,
        batch: bool,
        batch_timeout_ms: int,
        max_records: Optional[int],
        # Kafka information
        group_id: Optional[str],
        listener: Optional["ConsumerRebalanceListener"],
        pattern: Optional[str],
<<<<<<< HEAD
        connection_args: "AnyDict",
=======
        partitions: Iterable["TopicPartition"],
        builder: Callable[..., "AIOKafkaConsumer"],
>>>>>>> d6691616
        is_manual: bool,
        # Subscriber args
        no_ack: bool,
        retry: bool,
        broker_dependencies: Iterable["Depends"],
        broker_middlewares: Iterable[
            "BrokerMiddleware[Union[ConsumerRecord, Tuple[ConsumerRecord, ...]]]"
        ],
        # AsyncAPI args
        title_: Optional[str],
        description_: Optional[str],
        include_in_schema: bool,
    ) -> Union[
        "AsyncAPIDefaultSubscriber",
        "AsyncAPIBatchSubscriber",
    ]:
<<<<<<< HEAD
        if is_manual and not group_id:
            raise SetupError("You should install `group_id` with manual commit mode")
=======
        if not topics and not partitions and not pattern:
            raise SetupError(
                "You should provide either `topics` or `partitions` or `pattern`."
            )
        elif topics and partitions:
            raise SetupError("You can't provide both `topics` and `partitions`.")
        elif topics and pattern:
            raise SetupError("You can't provide both `topics` and `pattern`.")
        elif pattern and partitions:
            raise SetupError("You can't provide both `pattern` and `partitions`.")
>>>>>>> d6691616

        if batch:
            return AsyncAPIBatchSubscriber(
                *topics,
                batch_timeout_ms=batch_timeout_ms,
                max_records=max_records,
                group_id=group_id,
                listener=listener,
                pattern=pattern,
<<<<<<< HEAD
                connection_args=connection_args,
=======
                partitions=partitions,
                builder=builder,
>>>>>>> d6691616
                is_manual=is_manual,
                no_ack=no_ack,
                retry=retry,
                broker_dependencies=broker_dependencies,
                broker_middlewares=broker_middlewares,
                title_=title_,
                description_=description_,
                include_in_schema=include_in_schema,
            )
        else:
            return AsyncAPIDefaultSubscriber(
                *topics,
                group_id=group_id,
                listener=listener,
                pattern=pattern,
<<<<<<< HEAD
                connection_args=connection_args,
=======
                partitions=partitions,
                builder=builder,
>>>>>>> d6691616
                is_manual=is_manual,
                no_ack=no_ack,
                retry=retry,
                broker_dependencies=broker_dependencies,
                broker_middlewares=broker_middlewares,
                title_=title_,
                description_=description_,
                include_in_schema=include_in_schema,
            )


class AsyncAPIDefaultSubscriber(
    DefaultSubscriber,
    AsyncAPISubscriber["ConsumerRecord"],
):
    pass


class AsyncAPIBatchSubscriber(
    BatchSubscriber,
    AsyncAPISubscriber[Tuple["ConsumerRecord", ...]],
):
    pass<|MERGE_RESOLUTION|>--- conflicted
+++ resolved
@@ -29,11 +29,7 @@
 )
 
 if TYPE_CHECKING:
-<<<<<<< HEAD
-    from aiokafka import ConsumerRecord
-=======
-    from aiokafka import AIOKafkaConsumer, ConsumerRecord, TopicPartition
->>>>>>> d6691616
+    from aiokafka import ConsumerRecord, TopicPartition
     from aiokafka.abc import ConsumerRebalanceListener
     from fast_depends.dependencies import Depends
 
@@ -84,12 +80,8 @@
         group_id: Optional[str],
         listener: Optional["ConsumerRebalanceListener"],
         pattern: Optional[str],
-<<<<<<< HEAD
-        connection_args: "AnyDict",
-=======
-        partitions: Iterable["TopicPartition"],
-        builder: Callable[..., "AIOKafkaConsumer"],
->>>>>>> d6691616
+        connection_args: "AnyDict",
+        partitions: Iterable["TopicPartition"],
         is_manual: bool,
         # Subscriber args
         no_ack: bool,
@@ -113,12 +105,8 @@
         group_id: Optional[str],
         listener: Optional["ConsumerRebalanceListener"],
         pattern: Optional[str],
-<<<<<<< HEAD
-        connection_args: "AnyDict",
-=======
-        partitions: Iterable["TopicPartition"],
-        builder: Callable[..., "AIOKafkaConsumer"],
->>>>>>> d6691616
+        connection_args: "AnyDict",
+        partitions: Iterable["TopicPartition"],
         is_manual: bool,
         # Subscriber args
         no_ack: bool,
@@ -142,12 +130,8 @@
         group_id: Optional[str],
         listener: Optional["ConsumerRebalanceListener"],
         pattern: Optional[str],
-<<<<<<< HEAD
-        connection_args: "AnyDict",
-=======
-        partitions: Iterable["TopicPartition"],
-        builder: Callable[..., "AIOKafkaConsumer"],
->>>>>>> d6691616
+        connection_args: "AnyDict",
+        partitions: Iterable["TopicPartition"],
         is_manual: bool,
         # Subscriber args
         no_ack: bool,
@@ -176,12 +160,8 @@
         group_id: Optional[str],
         listener: Optional["ConsumerRebalanceListener"],
         pattern: Optional[str],
-<<<<<<< HEAD
-        connection_args: "AnyDict",
-=======
-        partitions: Iterable["TopicPartition"],
-        builder: Callable[..., "AIOKafkaConsumer"],
->>>>>>> d6691616
+        connection_args: "AnyDict",
+        partitions: Iterable["TopicPartition"],
         is_manual: bool,
         # Subscriber args
         no_ack: bool,
@@ -198,10 +178,9 @@
         "AsyncAPIDefaultSubscriber",
         "AsyncAPIBatchSubscriber",
     ]:
-<<<<<<< HEAD
         if is_manual and not group_id:
             raise SetupError("You should install `group_id` with manual commit mode")
-=======
+
         if not topics and not partitions and not pattern:
             raise SetupError(
                 "You should provide either `topics` or `partitions` or `pattern`."
@@ -212,7 +191,6 @@
             raise SetupError("You can't provide both `topics` and `pattern`.")
         elif pattern and partitions:
             raise SetupError("You can't provide both `pattern` and `partitions`.")
->>>>>>> d6691616
 
         if batch:
             return AsyncAPIBatchSubscriber(
@@ -222,12 +200,8 @@
                 group_id=group_id,
                 listener=listener,
                 pattern=pattern,
-<<<<<<< HEAD
                 connection_args=connection_args,
-=======
                 partitions=partitions,
-                builder=builder,
->>>>>>> d6691616
                 is_manual=is_manual,
                 no_ack=no_ack,
                 retry=retry,
@@ -243,12 +217,8 @@
                 group_id=group_id,
                 listener=listener,
                 pattern=pattern,
-<<<<<<< HEAD
                 connection_args=connection_args,
-=======
                 partitions=partitions,
-                builder=builder,
->>>>>>> d6691616
                 is_manual=is_manual,
                 no_ack=no_ack,
                 retry=retry,
