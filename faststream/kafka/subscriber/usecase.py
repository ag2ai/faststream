--- conflicted
+++ resolved
@@ -1,9 +1,5 @@
 from abc import abstractmethod
-<<<<<<< HEAD
-from collections.abc import Sequence
-=======
 from collections.abc import AsyncIterator, Iterable, Sequence
->>>>>>> 70d47af7
 from itertools import chain
 from typing import TYPE_CHECKING, Any, Callable, Optional, cast
 
