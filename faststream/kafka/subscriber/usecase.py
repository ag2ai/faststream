from abc import abstractmethod
from collections.abc import Iterable, Sequence
from itertools import chain
from typing import TYPE_CHECKING, Any, Callable, Optional

import anyio
from aiokafka import ConsumerRecord, TopicPartition
from aiokafka.errors import ConsumerStoppedError, KafkaError
from typing_extensions import override

from faststream._internal.subscriber.mixins import ConcurrentMixin, TasksMixin
from faststream._internal.subscriber.usecase import SubscriberUsecase
from faststream._internal.subscriber.utils import process_msg
from faststream._internal.types import (
    AsyncCallable,
    BrokerMiddleware,
    CustomCallable,
    MsgType,
)
from faststream._internal.utils.path import compile_path
from faststream.kafka.message import KafkaAckableMessage, KafkaMessage
from faststream.kafka.parser import AioKafkaBatchParser, AioKafkaParser
from faststream.kafka.publisher.fake import KafkaFakePublisher

if TYPE_CHECKING:
    from aiokafka import AIOKafkaConsumer
    from aiokafka.abc import ConsumerRebalanceListener
    from fast_depends.dependencies import Dependant

    from faststream._internal.basic_types import AnyDict
    from faststream._internal.publisher.proto import BasePublisherProto
    from faststream._internal.state import BrokerState
    from faststream.message import StreamMessage
    from faststream.middlewares import AckPolicy


class LogicSubscriber(TasksMixin, SubscriberUsecase[MsgType]):
    """A class to handle logic for consuming messages from Kafka."""

    topics: Sequence[str]
    group_id: Optional[str]

    builder: Optional[Callable[..., "AIOKafkaConsumer"]]
    consumer: Optional["AIOKafkaConsumer"]

    client_id: Optional[str]
    batch: bool
    parser: AioKafkaParser

    def __init__(
        self,
        *topics: str,
        # Kafka information
        group_id: Optional[str],
        connection_args: "AnyDict",
        listener: Optional["ConsumerRebalanceListener"],
        pattern: Optional[str],
        partitions: Iterable["TopicPartition"],
        # Subscriber args
        default_parser: "AsyncCallable",
        default_decoder: "AsyncCallable",
        ack_policy: "AckPolicy",
        no_reply: bool,
        broker_dependencies: Iterable["Dependant"],
        broker_middlewares: Sequence["BrokerMiddleware[MsgType]"],
    ) -> None:
        super().__init__(
            default_parser=default_parser,
            default_decoder=default_decoder,
            # Propagated args
            ack_policy=ack_policy,
            no_reply=no_reply,
            broker_middlewares=broker_middlewares,
            broker_dependencies=broker_dependencies,
        )

        self.topics = topics
        self.partitions = partitions
        self.group_id = group_id

        self._pattern = pattern
        self.__listener = listener
        self.__connection_args = connection_args

        # Setup it later
        self.client_id = ""
        self.builder = None

        self.consumer = None

    @override
    def _setup(  # type: ignore[override]
        self,
        *,
        client_id: Optional[str],
        builder: Callable[..., "AIOKafkaConsumer"],
        # basic args
        extra_context: "AnyDict",
        # broker options
        broker_parser: Optional["CustomCallable"],
        broker_decoder: Optional["CustomCallable"],
        # dependant args
        state: "BrokerState",
    ) -> None:
        self.client_id = client_id
        self.builder = builder

        super()._setup(
            extra_context=extra_context,
            broker_parser=broker_parser,
            broker_decoder=broker_decoder,
            state=state,
        )

    async def start(self) -> None:
        """Start the consumer."""
        assert self.builder, "You should setup subscriber at first."  # nosec B101

        self.consumer = consumer = self.builder(
            group_id=self.group_id,
            client_id=self.client_id,
            **self.__connection_args,
        )

        self.parser._setup(consumer)

        if self.topics or self._pattern:
            consumer.subscribe(
                topics=self.topics,
                pattern=self._pattern,
                listener=self.__listener,
            )

        elif self.partitions:
            consumer.assign(partitions=self.partitions)

        await consumer.start()
        await super().start()

        if self.calls:
            self.add_task(self._consume())

    async def close(self) -> None:
        await super().close()

        if self.consumer is not None:
            await self.consumer.stop()
            self.consumer = None

    @override
    async def get_one(
        self,
        *,
        timeout: float = 5.0,
    ) -> "Optional[StreamMessage[MsgType]]":
        assert self.consumer, "You should start subscriber at first."  # nosec B101
        assert (  # nosec B101
            not self.calls
        ), "You can't use `get_one` method if subscriber has registered handlers."

        raw_messages = await self.consumer.getmany(
            timeout_ms=timeout * 1000,
            max_records=1,
        )

        if not raw_messages:
            return None

        ((raw_message,),) = raw_messages.values()

        context = self._state.get().di_state.context

        return await process_msg(
            msg=raw_message,
            middlewares=(
                m(raw_message, context=context) for m in self._broker_middlewares
            ),
            parser=self._parser,
            decoder=self._decoder,
        )

    def _make_response_publisher(
        self,
        message: "StreamMessage[Any]",
    ) -> Sequence["BasePublisherProto"]:
        return (
            KafkaFakePublisher(
                self._state.get().producer,
                topic=message.reply_to,
            ),
        )

    @abstractmethod
    async def get_msg(self) -> MsgType:
        raise NotImplementedError

    async def _consume(self) -> None:
        assert self.consumer, "You should start subscriber at first."  # nosec B101

        connected = True
        while self.running:
            try:
                msg = await self.get_msg()

            # pragma: no cover
            except KafkaError:  # noqa: PERF203
                if connected:
                    connected = False
                await anyio.sleep(5)

            except ConsumerStoppedError:
                return

            else:
                if not connected:  # pragma: no cover
                    connected = True

                if msg:
                    await self.consume_one(msg)

    async def consume_one(self, msg: MsgType) -> None:
        await self.consume(msg)

    @property
    def topic_names(self) -> list[str]:
        if self._pattern:
            return [self._pattern]
        if self.topics:
            return list(self.topics)
        return [f"{p.topic}-{p.partition}" for p in self.partitions]

    @staticmethod
    def build_log_context(
        message: Optional["StreamMessage[Any]"],
        topic: str,
        group_id: Optional[str] = None,
    ) -> dict[str, str]:
        return {
            "topic": topic,
            "group_id": group_id or "",
            "message_id": getattr(message, "message_id", ""),
        }

    def add_prefix(self, prefix: str) -> None:
        self.topics = tuple(f"{prefix}{t}" for t in self.topics)

        self.partitions = [
            TopicPartition(
                topic=f"{prefix}{p.topic}",
                partition=p.partition,
            )
            for p in self.partitions
        ]


class DefaultSubscriber(LogicSubscriber["ConsumerRecord"]):
    def __init__(
        self,
        *topics: str,
        # Kafka information
        group_id: Optional[str],
        listener: Optional["ConsumerRebalanceListener"],
        pattern: Optional[str],
        connection_args: "AnyDict",
        partitions: Iterable["TopicPartition"],
        # Subscriber args
        ack_policy: "AckPolicy",
        no_reply: bool,
        broker_dependencies: Iterable["Dependant"],
        broker_middlewares: Sequence["BrokerMiddleware[ConsumerRecord]"],
    ) -> None:
        if pattern:
            reg, pattern = compile_path(
                pattern,
                replace_symbol=".*",
                patch_regex=lambda x: x.replace(r"\*", ".*"),
            )

        else:
            reg = None

        self.parser = AioKafkaParser(
            msg_class=KafkaMessage
            if ack_policy is ack_policy.ACK_FIRST
            else KafkaAckableMessage,
            regex=reg,
        )

        super().__init__(
            *topics,
            group_id=group_id,
            listener=listener,
            pattern=pattern,
            connection_args=connection_args,
            partitions=partitions,
            # subscriber args
            default_parser=self.parser.parse_message,
            default_decoder=self.parser.decode_message,
            # Propagated args
            ack_policy=ack_policy,
            no_reply=no_reply,
            broker_middlewares=broker_middlewares,
            broker_dependencies=broker_dependencies,
        )

    async def get_msg(self) -> "ConsumerRecord":
        assert self.consumer, "You should setup subscriber at first."  # nosec B101
        return await self.consumer.getone()

    def get_log_context(
        self,
        message: Optional["StreamMessage[ConsumerRecord]"],
    ) -> dict[str, str]:
        if message is None:
            topic = ",".join(self.topic_names)
        else:
            topic = message.raw_message.topic

        return self.build_log_context(
            message=message,
            topic=topic,
            group_id=self.group_id,
        )


class ConcurrentDefaultSubscriber(ConcurrentMixin, DefaultSubscriber):
    def __init__(
        self,
        *topics: str,
        # Kafka information
        group_id: Optional[str],
        listener: Optional["ConsumerRebalanceListener"],
        pattern: Optional[str],
        connection_args: "AnyDict",
        partitions: Iterable["TopicPartition"],
        # Subscriber args
        max_workers: int,
        ack_policy: "AckPolicy",
        no_reply: bool,
        broker_dependencies: Iterable["Dependant"],
        broker_middlewares: Sequence["BrokerMiddleware[ConsumerRecord]"],
    ) -> None:
        super().__init__(
            *topics,
            group_id=group_id,
            listener=listener,
            pattern=pattern,
            connection_args=connection_args,
            partitions=partitions,
            max_workers=max_workers,
            # Propagated args
            ack_policy=ack_policy,
            no_reply=no_reply,
            broker_middlewares=broker_middlewares,
            broker_dependencies=broker_dependencies,
        )

    async def start(self) -> None:
        await super().start()
        self.start_consume_task()

    async def consume_one(self, msg: "ConsumerRecord") -> None:
        await self._put_msg(msg)


class BatchSubscriber(LogicSubscriber[tuple["ConsumerRecord", ...]]):
    def __init__(
        self,
        *topics: str,
        batch_timeout_ms: int,
        max_records: Optional[int],
        # Kafka information
        group_id: Optional[str],
        listener: Optional["ConsumerRebalanceListener"],
        pattern: Optional[str],
        connection_args: "AnyDict",
        partitions: Iterable["TopicPartition"],
        # Subscriber args
        ack_policy: "AckPolicy",
        no_reply: bool,
        broker_dependencies: Iterable["Dependant"],
        broker_middlewares: Sequence[
            "BrokerMiddleware[Sequence[tuple[ConsumerRecord, ...]]]"
        ],
    ) -> None:
        self.batch_timeout_ms = batch_timeout_ms
        self.max_records = max_records

        if pattern:
            reg, pattern = compile_path(
                pattern,
                replace_symbol=".*",
                patch_regex=lambda x: x.replace(r"\*", ".*"),
            )

        else:
            reg = None

        self.parser = AioKafkaBatchParser(
            msg_class=KafkaMessage
            if ack_policy is ack_policy.ACK_FIRST
            else KafkaAckableMessage,
            regex=reg,
        )

        super().__init__(
            *topics,
            group_id=group_id,
            listener=listener,
            pattern=pattern,
            connection_args=connection_args,
            partitions=partitions,
            # subscriber args
            default_parser=self.parser.parse_message,
            default_decoder=self.parser.decode_message,
            # Propagated args
            ack_policy=ack_policy,
            no_reply=no_reply,
            broker_middlewares=broker_middlewares,
            broker_dependencies=broker_dependencies,
        )

    async def get_msg(self) -> tuple["ConsumerRecord", ...]:
        assert self.consumer, "You should setup subscriber at first."  # nosec B101

        messages = await self.consumer.getmany(
            timeout_ms=self.batch_timeout_ms,
            max_records=self.max_records,
        )

        if not messages:  # pragma: no cover
            await anyio.sleep(self.batch_timeout_ms / 1000)
            return ()

        return tuple(chain(*messages.values()))

    def get_log_context(
        self,
        message: Optional["StreamMessage[tuple[ConsumerRecord, ...]]"],
    ) -> dict[str, str]:
        if message is None:
            topic = ",".join(self.topic_names)
        else:
            topic = message.raw_message[0].topic

        return self.build_log_context(
            message=message,
            topic=topic,
            group_id=self.group_id,
<<<<<<< HEAD
        )
=======
        )


class ConcurrentDefaultSubscriber(ConcurrentMixin[ConsumerRecord], DefaultSubscriber):
    def __init__(
        self,
        *topics: str,
        # Kafka information
        group_id: Optional[str],
        listener: Optional["ConsumerRebalanceListener"],
        pattern: Optional[str],
        connection_args: "AnyDict",
        partitions: Iterable["TopicPartition"],
        is_manual: bool,
        # Subscriber args
        max_workers: int,
        no_ack: bool,
        no_reply: bool,
        retry: bool,
        broker_dependencies: Iterable["Depends"],
        broker_middlewares: Sequence["BrokerMiddleware[ConsumerRecord]"],
        # AsyncAPI args
        title_: Optional[str],
        description_: Optional[str],
        include_in_schema: bool,
    ) -> None:
        super().__init__(
            *topics,
            group_id=group_id,
            listener=listener,
            pattern=pattern,
            connection_args=connection_args,
            partitions=partitions,
            is_manual=is_manual,
            # Propagated args
            no_ack=no_ack,
            no_reply=no_reply,
            retry=retry,
            broker_middlewares=broker_middlewares,
            broker_dependencies=broker_dependencies,
            # AsyncAPI args
            title_=title_,
            description_=description_,
            include_in_schema=include_in_schema,
            max_workers=max_workers,
        )

    async def start(self) -> None:
        await super().start()
        self.start_consume_task()

    async def consume_one(self, msg: "ConsumerRecord") -> None:
        await self._put_msg(msg)
>>>>>>> c27eeb0a
<|MERGE_RESOLUTION|>--- conflicted
+++ resolved
@@ -323,38 +323,7 @@
         )
 
 
-class ConcurrentDefaultSubscriber(ConcurrentMixin, DefaultSubscriber):
-    def __init__(
-        self,
-        *topics: str,
-        # Kafka information
-        group_id: Optional[str],
-        listener: Optional["ConsumerRebalanceListener"],
-        pattern: Optional[str],
-        connection_args: "AnyDict",
-        partitions: Iterable["TopicPartition"],
-        # Subscriber args
-        max_workers: int,
-        ack_policy: "AckPolicy",
-        no_reply: bool,
-        broker_dependencies: Iterable["Dependant"],
-        broker_middlewares: Sequence["BrokerMiddleware[ConsumerRecord]"],
-    ) -> None:
-        super().__init__(
-            *topics,
-            group_id=group_id,
-            listener=listener,
-            pattern=pattern,
-            connection_args=connection_args,
-            partitions=partitions,
-            max_workers=max_workers,
-            # Propagated args
-            ack_policy=ack_policy,
-            no_reply=no_reply,
-            broker_middlewares=broker_middlewares,
-            broker_dependencies=broker_dependencies,
-        )
-
+class ConcurrentDefaultSubscriber(ConcurrentMixin["ConsumerRecord"], DefaultSubscriber):
     async def start(self) -> None:
         await super().start()
         self.start_consume_task()
@@ -447,60 +416,4 @@
             message=message,
             topic=topic,
             group_id=self.group_id,
-<<<<<<< HEAD
-        )
-=======
-        )
-
-
-class ConcurrentDefaultSubscriber(ConcurrentMixin[ConsumerRecord], DefaultSubscriber):
-    def __init__(
-        self,
-        *topics: str,
-        # Kafka information
-        group_id: Optional[str],
-        listener: Optional["ConsumerRebalanceListener"],
-        pattern: Optional[str],
-        connection_args: "AnyDict",
-        partitions: Iterable["TopicPartition"],
-        is_manual: bool,
-        # Subscriber args
-        max_workers: int,
-        no_ack: bool,
-        no_reply: bool,
-        retry: bool,
-        broker_dependencies: Iterable["Depends"],
-        broker_middlewares: Sequence["BrokerMiddleware[ConsumerRecord]"],
-        # AsyncAPI args
-        title_: Optional[str],
-        description_: Optional[str],
-        include_in_schema: bool,
-    ) -> None:
-        super().__init__(
-            *topics,
-            group_id=group_id,
-            listener=listener,
-            pattern=pattern,
-            connection_args=connection_args,
-            partitions=partitions,
-            is_manual=is_manual,
-            # Propagated args
-            no_ack=no_ack,
-            no_reply=no_reply,
-            retry=retry,
-            broker_middlewares=broker_middlewares,
-            broker_dependencies=broker_dependencies,
-            # AsyncAPI args
-            title_=title_,
-            description_=description_,
-            include_in_schema=include_in_schema,
-            max_workers=max_workers,
-        )
-
-    async def start(self) -> None:
-        await super().start()
-        self.start_consume_task()
-
-    async def consume_one(self, msg: "ConsumerRecord") -> None:
-        await self._put_msg(msg)
->>>>>>> c27eeb0a
+        )