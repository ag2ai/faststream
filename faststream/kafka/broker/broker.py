--- conflicted
+++ resolved
@@ -1,5 +1,5 @@
 import logging
-from collections.abc import Iterable
+from collections.abc import Iterable, Sequence
 from functools import partial
 from typing import (
     TYPE_CHECKING,
@@ -8,12 +8,6 @@
     Callable,
     Literal,
     Optional,
-<<<<<<< HEAD
-=======
-    Sequence,
-    Tuple,
-    Type,
->>>>>>> b1c6fa24
     TypeVar,
     Union,
 )
@@ -873,20 +867,8 @@
     ) -> "asyncio.Future":
         assert self._producer, NOT_CONNECTED_YET  # nosec B101
 
-<<<<<<< HEAD
         cmd = KafkaPublishCommand(
             *messages,
-=======
-        correlation_id = correlation_id or gen_cor_id()
-
-        call: AsyncFunc = self._producer.publish_batch
-
-        for m in self._middlewares[::-1]:
-            call = partial(m(None).publish_scope, call)
-
-        await call(
-            *msgs,
->>>>>>> b1c6fa24
             topic=topic,
             partition=partition,
             timestamp_ms=timestamp_ms,
