--- conflicted
+++ resolved
@@ -1,10 +1,6 @@
 import logging
-<<<<<<< HEAD
 from collections.abc import Iterable, Sequence
-=======
-import warnings
 from contextlib import suppress
->>>>>>> 1ca77836
 from functools import partial
 from typing import (
     TYPE_CHECKING,
@@ -31,15 +27,11 @@
 from faststream._internal.utils.data import filter_by_dict
 from faststream.exceptions import NOT_CONNECTED_YET
 from faststream.kafka.publisher.producer import AioKafkaFastProducer
-<<<<<<< HEAD
 from faststream.kafka.response import KafkaPublishCommand
-from faststream.kafka.schemas.params import ConsumerConnectionParams
-=======
 from faststream.kafka.schemas.params import (
     AdminClientConnectionParams,
     ConsumerConnectionParams,
 )
->>>>>>> 1ca77836
 from faststream.kafka.security import parse_security
 from faststream.message import gen_cor_id
 from faststream.response.publish_type import PublishType
@@ -55,16 +47,11 @@
 
     from aiokafka import ConsumerRecord
     from aiokafka.abc import AbstractTokenProvider
-<<<<<<< HEAD
+    from aiokafka.admin import AIOKafkaAdminClient
     from aiokafka.structs import RecordMetadata
     from fast_depends.dependencies import Dependant
     from fast_depends.library.serializer import SerializerProto
     from typing_extensions import TypedDict
-=======
-    from aiokafka.admin.client import AIOKafkaAdminClient
-    from fast_depends.dependencies import Depends
-    from typing_extensions import TypedDict, Unpack
->>>>>>> 1ca77836
 
     from faststream._internal.basic_types import (
         AnyDict,
@@ -259,14 +246,9 @@
         Callable[..., aiokafka.AIOKafkaConsumer],
     ],
 ):
-<<<<<<< HEAD
     url: list[str]
     _producer: "AioKafkaFastProducer"
-=======
-    url: List[str]
-    _producer: Optional["AioKafkaFastProducer"]
     _admin_client: Optional["AIOKafkaAdminClient"]
->>>>>>> 1ca77836
 
     def __init__(
         self,
@@ -614,61 +596,26 @@
         )
 
         self.client_id = client_id
-<<<<<<< HEAD
         self._state.patch_value(
             producer=AioKafkaFastProducer(
                 parser=self._parser,
                 decoder=self._decoder,
-=======
-        self._producer = None
-        self._admin_client = None
-
-    async def _close(
-        self,
-        exc_type: Optional[Type[BaseException]] = None,
-        exc_val: Optional[BaseException] = None,
-        exc_tb: Optional["TracebackType"] = None,
-    ) -> None:
-        if self._producer is not None:  # pragma: no branch
-            await self._producer.stop()
-            self._producer = None
-        if self._admin_client is not None:
-            await self._admin_client.close()
-            self._admin_client = None
-
-        await super()._close(exc_type, exc_val, exc_tb)
-
-    @override
-    async def connect(  # type: ignore[override]
-        self,
-        bootstrap_servers: Annotated[
-            Union[str, Iterable[str]],
-            Doc("Kafka addresses to connect."),
-        ] = EMPTY,
-        **kwargs: "Unpack[KafkaInitKwargs]",
-    ) -> Callable[..., aiokafka.AIOKafkaConsumer]:
-        """Connect to Kafka servers manually.
-
-        Consumes the same with `KafkaBroker.__init__` arguments and overrides them.
-        To startup subscribers too you should use `broker.start()` after/instead this method.
-        """
-        if bootstrap_servers is not EMPTY or kwargs:
-            warnings.warn(
-                "`KafkaBroker().connect(...) options were "
-                "deprecated in **FastStream 0.5.40**. "
-                "Please, use `KafkaBroker(...)` instead. "
-                "All these options will be removed in **FastStream 0.6.0**.",
-                DeprecationWarning,
-                stacklevel=2,
->>>>>>> 1ca77836
             )
         )
+        self._admin_client = None
 
     @override
     async def _connect(self) -> Callable[..., aiokafka.AIOKafkaConsumer]:
         producer = aiokafka.AIOKafkaProducer(**self._connection_kwargs)
-
         await self._producer.connect(producer)
+
+        admin_options, _ = filter_by_dict(
+            AdminClientConnectionParams, self._connection_kwargs
+        )
+        self._admin_client = aiokafka.admin.client.AIOKafkaAdminClient(
+            **admin_options
+        )
+        await self._admin_client.start()
 
         consumer_options, _ = filter_by_dict(
             ConsumerConnectionParams, self._connection_kwargs
@@ -677,38 +624,17 @@
 
     async def close(
         self,
-<<<<<<< HEAD
         exc_type: Optional[type[BaseException]] = None,
         exc_val: Optional[BaseException] = None,
         exc_tb: Optional["TracebackType"] = None,
     ) -> None:
         await super().close(exc_type, exc_val, exc_tb)
 
+        if self._admin_client is not None:
+            await self._admin_client.close()
+            self._admin_client = None
+
         await self._producer.disconnect()
-=======
-        *,
-        client_id: str,
-        **kwargs: Any,
-    ) -> Callable[..., aiokafka.AIOKafkaConsumer]:
-        security_params = parse_security(self.security)
-        kwargs.update(security_params)
-
-        self._admin_client = aiokafka.admin.client.AIOKafkaAdminClient(
-            **filter_by_dict(AdminClientConnectionParams, kwargs),
-        )
-        producer = aiokafka.AIOKafkaProducer(
-            **kwargs,
-            client_id=client_id,
-        )
-
-        await self._admin_client.start()
-        await producer.start()
-        self._producer = AioKafkaFastProducer(
-            producer=producer,
-            parser=self._parser,
-            decoder=self._decoder,
-        )
->>>>>>> 1ca77836
 
         self._connection = None
 
@@ -983,26 +909,16 @@
     async def ping(self, timeout: Optional[float]) -> bool:
         sleep_time = (timeout or 10) / 10
 
-<<<<<<< HEAD
-        with anyio.move_on_after(timeout) as cancel_scope:
-            if not self._producer:
-                return False
-=======
         if self._admin_client is None:
             return False
->>>>>>> 1ca77836
 
         with anyio.move_on_after(timeout) as cancel_scope:
             while True:
                 if cancel_scope.cancel_called:
                     return False
 
-<<<<<<< HEAD
-                if not self._producer.closed:
-=======
                 with suppress(Exception):
                     await self._admin_client.describe_cluster()
->>>>>>> 1ca77836
                     return True
                 await anyio.sleep(sleep_time)
 
