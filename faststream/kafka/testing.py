import re
from collections.abc import Generator, Iterable, Iterator
from contextlib import ExitStack, contextmanager
from datetime import datetime, timezone
from typing import (
    TYPE_CHECKING,
    Any,
    Callable,
    Optional,
)
from unittest.mock import AsyncMock, MagicMock

import anyio
from aiokafka import ConsumerRecord
from typing_extensions import override

from faststream._internal.endpoint.utils import resolve_custom_func
from faststream._internal.testing.broker import TestBroker, change_producer
from faststream.exceptions import SubscriberNotFound
from faststream.kafka import TopicPartition
from faststream.kafka.broker import KafkaBroker
from faststream.kafka.message import KafkaMessage
from faststream.kafka.parser import AioKafkaParser
from faststream.kafka.publisher.producer import AioKafkaFastProducer
from faststream.kafka.publisher.specified import SpecificationBatchPublisher
from faststream.kafka.subscriber.usecase import BatchSubscriber
from faststream.message import encode_message, gen_cor_id

if TYPE_CHECKING:
    from faststream._internal.basic_types import SendableMessage
    from faststream.kafka.publisher.specified import SpecificationPublisher
    from faststream.kafka.response import KafkaPublishCommand
    from faststream.kafka.subscriber.usecase import LogicSubscriber

__all__ = ("TestKafkaBroker",)


class TestKafkaBroker(TestBroker[KafkaBroker]):
    """A class to test Kafka brokers."""

    @contextmanager
    def _patch_producer(self, broker: KafkaBroker) -> Iterator[None]:
        fake_producer = FakeProducer(broker)

        with ExitStack() as es:
            es.enter_context(
                change_producer(broker.config.broker_config, fake_producer)
            )
            yield

    @staticmethod
    async def _fake_connect(  # type: ignore[override]
        broker: KafkaBroker,
        *args: Any,
        **kwargs: Any,
    ) -> Callable[..., AsyncMock]:
        broker.config.broker_config._admin_client = AsyncMock()

        builder = MagicMock(return_value=FakeConsumer())
        broker.config.broker_config.builder = builder

        return _fake_connection

    @staticmethod
    def create_publisher_fake_subscriber(
        broker: KafkaBroker,
        publisher: "SpecificationPublisher[Any, Any]",
    ) -> tuple["LogicSubscriber[Any]", bool]:
        sub: Optional[LogicSubscriber[Any]] = None
        for handler in broker.subscribers:
            if _is_handler_matches(handler, publisher.topic, publisher.partition):
                sub = handler
                break

        if sub is None:
            is_real = False

            if publisher.partition:
                tp = TopicPartition(
                    topic=publisher.topic,
                    partition=publisher.partition,
                )
                sub = broker.subscriber(
                    partitions=[tp],
                    batch=isinstance(publisher, SpecificationBatchPublisher),
                )
            else:
                sub = broker.subscriber(
                    publisher.topic,
                    batch=isinstance(publisher, SpecificationBatchPublisher),
                )
        else:
            is_real = True

        return sub, is_real


class FakeConsumer:
    async def start(self) -> None:
        pass

    async def stop(self) -> None:
        pass

    def subscribe(self, *args: Any, **kwargs: Any) -> None:
        pass


class FakeProducer(AioKafkaFastProducer):
    """A fake Kafka producer for testing purposes.

    This class extends AioKafkaFastProducer and is used to simulate Kafka message publishing during tests.
    """

    def __init__(self, broker: KafkaBroker) -> None:
        self.broker = broker

        default = AioKafkaParser(
            msg_class=KafkaMessage,
            regex=None,
        )

        self._parser = resolve_custom_func(broker._parser, default.parse_message)
        self._decoder = resolve_custom_func(broker._decoder, default.decode_message)

    def __bool__(self) -> None:
        return True

    @property
    def closed(self) -> bool:
        return False

    @override
    async def publish(  # type: ignore[override]
        self,
        cmd: "KafkaPublishCommand",
    ) -> None:
        """Publish a message to the Kafka broker."""
        incoming = build_message(
            message=cmd.body,
            topic=cmd.destination,
            key=cmd.key,
            partition=cmd.partition,
            timestamp_ms=cmd.timestamp_ms,
            headers=cmd.headers,
            correlation_id=cmd.correlation_id,
            reply_to=cmd.reply_to,
        )

        for handler in _find_handler(
            self.broker.subscribers,
            cmd.destination,
            cmd.partition,
        ):
            msg_to_send = (
                [incoming] if isinstance(handler, BatchSubscriber) else incoming
            )

            await self._execute_handler(msg_to_send, cmd.destination, handler)

    @override
    async def request(  # type: ignore[override]
        self,
        cmd: "KafkaPublishCommand",
    ) -> "ConsumerRecord":
        incoming = build_message(
            message=cmd.body,
            topic=cmd.destination,
            key=cmd.key,
            partition=cmd.partition,
            timestamp_ms=cmd.timestamp_ms,
            headers=cmd.headers,
            correlation_id=cmd.correlation_id,
        )

        for handler in _find_handler(
            self.broker.subscribers,
            cmd.destination,
            cmd.partition,
        ):
            msg_to_send = (
                [incoming] if isinstance(handler, BatchSubscriber) else incoming
            )

            with anyio.fail_after(cmd.timeout):
                return await self._execute_handler(
                    msg_to_send, cmd.destination, handler
                )

        raise SubscriberNotFound

    async def publish_batch(
        self,
        cmd: "KafkaPublishCommand",
    ) -> None:
        """Publish a batch of messages to the Kafka broker."""
        for handler in _find_handler(
            self.broker.subscribers,
            cmd.destination,
            cmd.partition,
        ):
            messages = (
                build_message(
                    message=message,
                    topic=cmd.destination,
                    partition=cmd.partition,
                    timestamp_ms=cmd.timestamp_ms,
                    headers=cmd.headers,
                    correlation_id=cmd.correlation_id,
                    reply_to=cmd.reply_to,
                )
                for message in cmd.batch_bodies
            )

            if isinstance(handler, BatchSubscriber):
                await self._execute_handler(list(messages), cmd.destination, handler)

            else:
                for m in messages:
                    await self._execute_handler(m, cmd.destination, handler)

    async def _execute_handler(
        self,
        msg: Any,
        topic: str,
        handler: "LogicSubscriber[Any]",
    ) -> "ConsumerRecord":
        result = await handler.process_message(msg)

        return build_message(
            topic=topic,
            message=result.body,
            headers=result.headers,
            correlation_id=result.correlation_id,
        )


def build_message(
    message: "SendableMessage",
    topic: str,
    partition: Optional[int] = None,
    timestamp_ms: Optional[int] = None,
    key: Optional[bytes] = None,
    headers: Optional[dict[str, str]] = None,
    correlation_id: Optional[str] = None,
    *,
    reply_to: str = "",
) -> "ConsumerRecord":
    """Build a Kafka ConsumerRecord for a sendable message."""
    msg, content_type = encode_message(message)

    k = key or b""

    headers = {
        "content-type": content_type or "",
        "correlation_id": correlation_id or gen_cor_id(),
        **(headers or {}),
    }

    if reply_to:
        headers["reply_to"] = headers.get("reply_to", reply_to)

    return ConsumerRecord(
        value=msg,
        topic=topic,
        partition=partition or 0,
<<<<<<< HEAD
        timestamp=timestamp_ms or int(datetime.now(timezone.utc).timestamp()),
        timestamp_type=0,
=======
>>>>>>> 15e132e4
        key=k,
        serialized_key_size=len(k),
        serialized_value_size=len(msg),
        checksum=sum(msg),
        offset=0,
        headers=[(i, j.encode()) for i, j in headers.items()],
        timestamp_type=1,
        timestamp=timestamp_ms or int(datetime.now().timestamp() * 1000),
    )


def _fake_connection(*args: Any, **kwargs: Any) -> AsyncMock:
    mock = AsyncMock()
    mock.subscribe = MagicMock
    mock.assign = MagicMock
    return mock


def _find_handler(
    subscribers: Iterable["LogicSubscriber[Any]"],
    topic: str,
    partition: Optional[int],
) -> Generator["LogicSubscriber[Any]", None, None]:
    published_groups = set()
    for handler in subscribers:  # pragma: no branch
        if _is_handler_matches(handler, topic, partition):
            if handler.group_id:
                if handler.group_id in published_groups:
                    continue
                else:
                    published_groups.add(handler.group_id)
            yield handler


def _is_handler_matches(
    handler: "LogicSubscriber[Any]",
    topic: str,
    partition: Optional[int],
) -> bool:
    return bool(
        any(
            p.topic == topic and (partition is None or p.partition == partition)
            for p in handler.partitions
        )
        or topic in handler.topics
        or (handler.pattern and re.match(handler.pattern, topic)),
    )<|MERGE_RESOLUTION|>--- conflicted
+++ resolved
@@ -264,11 +264,6 @@
         value=msg,
         topic=topic,
         partition=partition or 0,
-<<<<<<< HEAD
-        timestamp=timestamp_ms or int(datetime.now(timezone.utc).timestamp()),
-        timestamp_type=0,
-=======
->>>>>>> 15e132e4
         key=k,
         serialized_key_size=len(k),
         serialized_value_size=len(msg),
@@ -276,7 +271,7 @@
         offset=0,
         headers=[(i, j.encode()) for i, j in headers.items()],
         timestamp_type=1,
-        timestamp=timestamp_ms or int(datetime.now().timestamp() * 1000),
+        timestamp=timestamp_ms or int(datetime.now(timezone.utc).timestamp() * 1000),
     )
 
 
