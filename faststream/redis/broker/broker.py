--- conflicted
+++ resolved
@@ -1,10 +1,5 @@
 import logging
-<<<<<<< HEAD
 from collections.abc import Iterable, Mapping, Sequence
-=======
-import warnings
-from functools import partial
->>>>>>> 7cabe31c
 from typing import (
     TYPE_CHECKING,
     Annotated,
@@ -47,7 +42,7 @@
     from fast_depends.dependencies import Dependant
     from fast_depends.library.serializer import SerializerProto
     from redis.asyncio.connection import BaseParser
-    from typing_extensions import TypedDict, Unpack
+    from typing_extensions import TypedDict
 
     from faststream._internal.basic_types import (
         AnyDict,
@@ -268,33 +263,6 @@
         )
 
     @override
-    async def connect(  # type: ignore[override]
-        self,
-        url: Optional[str] = EMPTY,
-        **kwargs: "Unpack[RedisInitKwargs]",
-    ) -> "Redis[bytes]":
-        """Connect to the Redis server."""
-        if url is not EMPTY or kwargs:
-            warnings.warn(
-                "`RedisBroker().connect(...) options were "
-                "deprecated in **FastStream 0.5.40**. "
-                "Please, use `RedisBroker(...)` instead. "
-                "All these options will be removed in **FastStream 0.6.0**.",
-                DeprecationWarning,
-                stacklevel=2,
-            )
-
-        if url is not EMPTY:
-            connect_kwargs: AnyDict = {
-                "url": url,
-                **kwargs,
-            }
-        else:
-            connect_kwargs = dict(kwargs).copy()
-
-        return await super().connect(**connect_kwargs)
-
-    @override
     async def _connect(  # type: ignore[override]
         self,
         url: str,
