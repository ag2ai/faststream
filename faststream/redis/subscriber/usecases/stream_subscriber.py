import math
<<<<<<< HEAD
from collections.abc import Awaitable
=======
from collections.abc import AsyncIterator, Awaitable, Iterable, Sequence
>>>>>>> 70d47af7
from copy import deepcopy
from typing import (
    TYPE_CHECKING,
    Any,
    Callable,
    Optional,
)

from redis.exceptions import ResponseError
from typing_extensions import TypeAlias, override

from faststream._internal.configs import SpecificationConfigs
from faststream._internal.subscriber.mixins import ConcurrentMixin
from faststream._internal.subscriber.utils import process_msg
from faststream.redis.message import (
    BatchStreamMessage,
    DefaultStreamMessage,
    RedisStreamMessage,
)
from faststream.redis.parser import (
    RedisBatchStreamParser,
    RedisStreamParser,
)
from faststream.redis.schemas import StreamSub
from faststream.redis.subscriber.configs import RedisSubscriberBaseConfigs

from .basic import LogicSubscriber

if TYPE_CHECKING:
<<<<<<< HEAD
=======
    from anyio import Event
    from fast_depends.dependencies import Dependant

    from faststream._internal.types import (
        AsyncCallable,
        BrokerMiddleware,
    )
>>>>>>> 70d47af7
    from faststream.message import StreamMessage as BrokerStreamMessage


TopicName: TypeAlias = bytes
Offset: TypeAlias = bytes


class _StreamHandlerMixin(LogicSubscriber):
    def __init__(
        self, *, stream: StreamSub, base_configs: RedisSubscriberBaseConfigs
    ) -> None:
        super().__init__(base_configs=base_configs)

        self.stream_sub = stream
        self.last_id = stream.last_id

    def get_log_context(
        self,
        message: Optional["BrokerStreamMessage[Any]"],
    ) -> dict[str, str]:
        return self.build_log_context(
            message=message,
            channel=self.stream_sub.name,
        )

    @override
    async def _consume(self, *args: Any, start_signal: "Event") -> None:
        assert self._client, "You should setup subscriber at first."  # nosec B101
        if await self._client.ping():
            start_signal.set()
        await super()._consume(*args, start_signal=start_signal)

    @override
    async def start(self) -> None:
        if self.tasks:
            return

        assert self._client, "You should setup subscriber at first."  # nosec B101

        client = self._client

        self.extra_watcher_options.update(
            redis=client,
            group=self.stream_sub.group,
        )

        stream = self.stream_sub

        read: Callable[
            [str],
            Awaitable[
                tuple[
                    tuple[
                        TopicName,
                        tuple[
                            tuple[
                                Offset,
                                dict[bytes, bytes],
                            ],
                            ...,
                        ],
                    ],
                    ...,
                ],
            ],
        ]

        if stream.group and stream.consumer:
            try:
                await client.xgroup_create(
                    name=stream.name,
                    id=self.last_id,
                    groupname=stream.group,
                    mkstream=True,
                )
            except ResponseError as e:
                if "already exists" not in str(e):
                    raise

            def read(
                _: str,
            ) -> Awaitable[
                tuple[
                    tuple[
                        TopicName,
                        tuple[
                            tuple[
                                Offset,
                                dict[bytes, bytes],
                            ],
                            ...,
                        ],
                    ],
                    ...,
                ],
            ]:
                return client.xreadgroup(
                    groupname=stream.group,
                    consumername=stream.consumer,
                    streams={stream.name: ">"},
                    count=stream.max_records,
                    block=stream.polling_interval,
                    noack=stream.no_ack,
                )

        else:

            def read(
                last_id: str,
            ) -> Awaitable[
                tuple[
                    tuple[
                        TopicName,
                        tuple[
                            tuple[
                                Offset,
                                dict[bytes, bytes],
                            ],
                            ...,
                        ],
                    ],
                    ...,
                ],
            ]:
                return client.xread(
                    {stream.name: last_id},
                    block=stream.polling_interval,
                    count=stream.max_records,
                )

        await super().start(read)

    @override
    async def get_one(
        self,
        *,
        timeout: float = 5.0,
    ) -> "Optional[RedisStreamMessage]":
        assert self._client, "You should start subscriber at first."  # nosec B101
        assert (  # nosec B101
            not self.calls
        ), "You can't use `get_one` method if subscriber has registered handlers."

        stream_message = await self._client.xread(
            {self.stream_sub.name: self.last_id},
            block=math.ceil(timeout * 1000),
            count=1,
        )

        if not stream_message:
            return None

        ((stream_name, ((message_id, raw_message),)),) = stream_message

        self.last_id = message_id.decode()

        redis_incoming_msg = DefaultStreamMessage(
            type="stream",
            channel=stream_name.decode(),
            message_ids=[message_id],
            data=raw_message,
        )

        context = self._state.get().di_state.context

        msg: RedisStreamMessage = await process_msg(  # type: ignore[assignment]
            msg=redis_incoming_msg,
            middlewares=(
                m(redis_incoming_msg, context=context) for m in self._broker_middlewares
            ),
            parser=self._parser,
            decoder=self._decoder,
        )
        return msg

    @override
    async def __aiter__(self) -> AsyncIterator["RedisStreamMessage"]:
        assert self._client, "You should start subscriber at first."  # nosec B101
        assert (  # nosec B101
            not self.calls
        ), "You can't use iterator if subscriber has registered handlers."

        timeout = 5
        while True:
            stream_message = await self._client.xread(
                {self.stream_sub.name: self.last_id},
                block=math.ceil(timeout * 1000),
                count=1,
            )

            if not stream_message:
                continue

            ((stream_name, ((message_id, raw_message),)),) = stream_message

            self.last_id = message_id.decode()

            redis_incoming_msg = DefaultStreamMessage(
                type="stream",
                channel=stream_name.decode(),
                message_ids=[message_id],
                data=raw_message,
            )

            context = self._state.get().di_state.context

            msg: RedisStreamMessage = await process_msg(  # type: ignore[assignment]
                msg=redis_incoming_msg,
                middlewares=(
                    m(redis_incoming_msg, context=context)
                    for m in self._broker_middlewares
                ),
                parser=self._parser,
                decoder=self._decoder,
            )
            yield msg

    def add_prefix(self, prefix: str) -> None:
        new_stream = deepcopy(self.stream_sub)
        new_stream.name = f"{prefix}{new_stream.name}"
        self.stream_sub = new_stream


class StreamSubscriber(_StreamHandlerMixin):
    def __init__(
        self, *, stream: StreamSub, base_configs: RedisSubscriberBaseConfigs
    ) -> None:
        parser = RedisStreamParser()
        base_configs.default_decoder = parser.decode_message
        base_configs.default_parser = parser.parse_message
        super().__init__(stream=stream, base_configs=base_configs)

    async def _get_msgs(
        self,
        read: Callable[
            [str],
            Awaitable[
                tuple[
                    tuple[
                        TopicName,
                        tuple[
                            tuple[
                                Offset,
                                dict[bytes, bytes],
                            ],
                            ...,
                        ],
                    ],
                    ...,
                ],
            ],
        ],
    ) -> None:
        for stream_name, msgs in await read(self.last_id):
            if msgs:
                self.last_id = msgs[-1][0].decode()

                for message_id, raw_msg in msgs:
                    msg = DefaultStreamMessage(
                        type="stream",
                        channel=stream_name.decode(),
                        message_ids=[message_id],
                        data=raw_msg,
                    )

                    await self.consume_one(msg)


class StreamBatchSubscriber(_StreamHandlerMixin):
    def __init__(
        self, *, stream: StreamSub, base_configs: RedisSubscriberBaseConfigs
    ) -> None:
        parser = RedisBatchStreamParser()
        base_configs.default_decoder = parser.decode_message
        base_configs.default_parser = parser.parse_message
        super().__init__(stream=stream, base_configs=base_configs)

    async def _get_msgs(
        self,
        read: Callable[
            [str],
            Awaitable[
                tuple[tuple[bytes, tuple[tuple[bytes, dict[bytes, bytes]], ...]], ...],
            ],
        ],
    ) -> None:
        for stream_name, msgs in await read(self.last_id):
            if msgs:
                self.last_id = msgs[-1][0].decode()

                data: list[dict[bytes, bytes]] = []
                ids: list[bytes] = []
                for message_id, i in msgs:
                    data.append(i)
                    ids.append(message_id)

                msg = BatchStreamMessage(
                    type="bstream",
                    channel=stream_name.decode(),
                    data=data,
                    message_ids=ids,
                )

                await self.consume_one(msg)


class ConcurrentStreamSubscriber(
    ConcurrentMixin["BrokerStreamMessage"], StreamSubscriber
):
    def __init__(
        self,
        *,
        base_configs: RedisSubscriberBaseConfigs,
        specification_configs: SpecificationConfigs,
        stream: StreamSub,
        max_workers: int,
    ) -> None:
        super().__init__(
            base_configs=base_configs,
            specification_configs=specification_configs,
            stream=stream,
            max_workers=max_workers,
        )

    async def start(self) -> None:
        await super().start()
        self.start_consume_task()

    async def consume_one(self, msg: "BrokerStreamMessage") -> None:
        await self._put_msg(msg)<|MERGE_RESOLUTION|>--- conflicted
+++ resolved
@@ -1,9 +1,5 @@
 import math
-<<<<<<< HEAD
-from collections.abc import Awaitable
-=======
 from collections.abc import AsyncIterator, Awaitable, Iterable, Sequence
->>>>>>> 70d47af7
 from copy import deepcopy
 from typing import (
     TYPE_CHECKING,
@@ -33,8 +29,6 @@
 from .basic import LogicSubscriber
 
 if TYPE_CHECKING:
-<<<<<<< HEAD
-=======
     from anyio import Event
     from fast_depends.dependencies import Dependant
 
@@ -42,7 +36,6 @@
         AsyncCallable,
         BrokerMiddleware,
     )
->>>>>>> 70d47af7
     from faststream.message import StreamMessage as BrokerStreamMessage
 
 
