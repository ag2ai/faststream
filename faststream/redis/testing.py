--- conflicted
+++ resolved
@@ -85,13 +85,6 @@
 
         if sub is None:
             is_real = False
-<<<<<<< HEAD
-=======
-            sub = broker.subscriber(
-                **publisher.subscriber_property(name_only=False),
-                persistent=False,
-            )
->>>>>>> e49df2c1
 
             publisher_property = publisher.subscriber_property(name_only=True)
 
@@ -105,7 +98,7 @@
                     if value is not None:
                         sub_options[key] = TEST_SUBSCRIBER_NAME % hash(publisher)
 
-            sub = broker.subscriber(**sub_options)
+            sub = broker.subscriber(**sub_options, persistent=False)
             sub._original_publisher__ = publisher  # type: ignore[union-attr]
         else:
             is_real = True
