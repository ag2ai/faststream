--- conflicted
+++ resolved
@@ -11,18 +11,8 @@
 from faststream.redis.response import DestinationType, RedisPublishCommand
 
 if TYPE_CHECKING:
-<<<<<<< HEAD
     from faststream._internal.types import AsyncCallable, CustomCallable
     from faststream.redis.configs import ConnectionState
-=======
-    from redis.asyncio.client import Pipeline, PubSub, Redis
-
-    from faststream.broker.types import (
-        AsyncCallable,
-        CustomCallable,
-    )
-    from faststream.types import AnyDict, SendableMessage
->>>>>>> e1c342bd
 
 
 class RedisFastProducer(ProducerProto):
@@ -52,44 +42,8 @@
     @override
     async def publish(  # type: ignore[override]
         self,
-<<<<<<< HEAD
         cmd: "RedisPublishCommand",
     ) -> int | bytes:
-=======
-        message: "SendableMessage",
-        *,
-        correlation_id: str,
-        channel: Optional[str] = None,
-        list: Optional[str] = None,
-        stream: Optional[str] = None,
-        maxlen: Optional[int] = None,
-        headers: Optional["AnyDict"] = None,
-        reply_to: str = "",
-        rpc: bool = False,
-        rpc_timeout: Optional[float] = 30.0,
-        raise_timeout: bool = False,
-        pipeline: Optional["Pipeline[bytes]"] = None,
-    ) -> Optional[Any]:
-        if not any((channel, list, stream)):
-            raise SetupError(INCORRECT_SETUP_MSG)
-
-        if pipeline is not None and rpc is True:
-            raise RuntimeError(
-                "You cannot use both rpc and pipeline arguments at the same time: "
-                "select only one delivery mechanism."
-            )
-
-        psub: Optional[PubSub] = None
-        if rpc:
-            if reply_to:
-                raise WRONG_PUBLISH_ARGS
-            nuid = NUID()
-            rpc_nuid = str(nuid.next(), "utf-8")
-            reply_to = rpc_nuid
-            psub = self._connection.pubsub()
-            await psub.subscribe(reply_to)
-
->>>>>>> e1c342bd
         msg = RawMessage.encode(
             message=cmd.body,
             reply_to=cmd.reply_to,
@@ -97,52 +51,7 @@
             correlation_id=cmd.correlation_id or "",
         )
 
-<<<<<<< HEAD
         return await self.__publish(msg, cmd)
-=======
-        conn = pipeline or self._connection
-        if channel is not None:
-            await conn.publish(channel, msg)
-        elif list is not None:
-            await conn.rpush(list, msg)
-        elif stream is not None:
-            await conn.xadd(
-                name=stream,
-                fields={DATA_KEY: msg},
-                maxlen=maxlen,
-            )
-        else:
-            raise AssertionError("unreachable")
-
-        if psub is None:
-            return None
-
-        else:
-            m = None
-            with timeout_scope(rpc_timeout, raise_timeout):
-                # skip subscribe message
-                await psub.get_message(
-                    ignore_subscribe_messages=True,
-                    timeout=rpc_timeout or 0.0,
-                )
-
-                # get real response
-                m = await psub.get_message(
-                    ignore_subscribe_messages=True,
-                    timeout=rpc_timeout or 0.0,
-                )
-
-            await psub.unsubscribe()
-            await psub.aclose()  # type: ignore[attr-defined]
-
-            if m is None:
-                if raise_timeout:
-                    raise TimeoutError()
-                else:
-                    return None
-            else:
-                return await self._decoder(await self._parser(m))
->>>>>>> e1c342bd
 
     @override
     async def request(  # type: ignore[override]
@@ -187,43 +96,38 @@
     @override
     async def publish_batch(
         self,
-<<<<<<< HEAD
         cmd: "RedisPublishCommand",
     ) -> int:
         batch = [
-=======
-        *msgs: "SendableMessage",
-        list: str,
-        correlation_id: str,
-        headers: Optional["AnyDict"] = None,
-        pipeline: Optional["Pipeline[bytes]"] = None,
-    ) -> None:
-        batch = (
->>>>>>> e1c342bd
             RawMessage.encode(
                 message=msg,
                 correlation_id=cmd.correlation_id or "",
                 reply_to=cmd.reply_to,
                 headers=cmd.headers,
             )
-<<<<<<< HEAD
             for msg in cmd.batch_bodies
         ]
-        return await self._connection.client.rpush(cmd.destination, *batch)
+
+        connection = cmd.pipeline or self._connection.client
+        return await connection.rpush(cmd.destination, *batch)
 
     async def __publish(
-        self, msg: bytes, cmd: "RedisPublishCommand"
+        self,
+        msg: bytes,
+        cmd: "RedisPublishCommand",
     ) -> int | bytes:
+        connection = cmd.pipeline or self._connection.client
+
         if cmd.destination_type is DestinationType.Channel:
-            return await self._connection.client.publish(cmd.destination, msg)
+            return await connection.publish(cmd.destination, msg)
 
         if cmd.destination_type is DestinationType.List:
-            return await self._connection.client.rpush(cmd.destination, msg)
+            return await connection.rpush(cmd.destination, msg)
 
         if cmd.destination_type is DestinationType.Stream:
             return cast(
                 "bytes",
-                await self._connection.client.xadd(
+                await connection.xadd(
                     name=cmd.destination,
                     fields={DATA_KEY: msg},
                     maxlen=cmd.maxlen,
@@ -231,10 +135,4 @@
             )
 
         error_msg = "unreachable"
-        raise AssertionError(error_msg)
-=======
-            for msg in msgs
-        )
-        conn = pipeline or self._connection
-        await conn.rpush(list, *batch)
->>>>>>> e1c342bd
+        raise AssertionError(error_msg)