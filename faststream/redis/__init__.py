--- conflicted
+++ resolved
@@ -1,17 +1,10 @@
 from faststream._internal.testing.app import TestApp
 
-<<<<<<< HEAD
 try:
     from .annotations import Pipeline, Redis, RedisMessage, RedisStreamMessage
     from .broker import RedisBroker, RedisPublisher, RedisRoute, RedisRouter
+    from .parser import BinaryMessageFormatV1, JSONMessageFormat
     from .response import RedisPublishCommand, RedisResponse
-=======
-    from .annotations import Pipeline, Redis, RedisMessage
-    from .broker.broker import RedisBroker
-    from .parser import BinaryMessageFormatV1, JSONMessageFormat
-    from .response import RedisResponse
-    from .router import RedisPublisher, RedisRoute, RedisRouter
->>>>>>> df6e51cc
     from .schemas import ListSub, PubSub, StreamSub
     from .testing import TestRedisBroker
 
