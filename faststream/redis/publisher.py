from dataclasses import dataclass, field
from functools import cached_property
from typing import Optional, Sequence, Union, cast

from typing_extensions import override

from faststream.broker.core.publisher import BasePublisher
from faststream.exceptions import NOT_CONNECTED_YET
from faststream.redis.producer import RedisFastProducer
from faststream.redis.schemas import INCORRECT_SETUP_MSG, ListSub, PubSub, StreamSub
from faststream.types import AnyDict, DecodedMessage, SendableMessage


@dataclass
class LogicPublisher(BasePublisher["AnyRedisDict"]):
    """A class to represent a Redis publisher."""

    channel: Optional[PubSub] = field(default=None)
    list: Optional[ListSub] = field(default=None)
    stream: Optional[StreamSub] = field(default=None)
    reply_to: str = field(default="")
    headers: Optional[AnyDict] = field(default=None)

    _producer: Optional[RedisFastProducer] = field(default=None, init=False)

    @override
    async def _publish(  # type: ignore[override]
        self,
        message: SendableMessage,
        channel: Union[str, PubSub, None] = None,
        reply_to: str = "",
        headers: Optional[AnyDict] = None,
        correlation_id: Optional[str] = None,
        *,
        list: Union[str, ListSub, None] = None,
        stream: Union[str, StreamSub, None] = None,
        rpc: bool = False,
        rpc_timeout: Optional[float] = 30.0,
        raise_timeout: bool = False,
    ) -> Optional[DecodedMessage]:
        assert self._producer, NOT_CONNECTED_YET  # nosec B101

        if (list := ListSub.validate(list)) is not None:
            if list.batch:
                await self._producer.publish_batch(
                    *cast(Sequence[SendableMessage], message),
                    list=list.name,  # type: ignore[union-attr]
                )
                return None
            else:
                kwargs = {"list": list.name}
        
        elif (channel := PubSub.validate(channel)):
            kwargs = {"channel": channel.name}
        
        elif (stream := StreamSub.validate(stream)):
            kwargs = {"stream": stream.name}

        else:
<<<<<<< HEAD
            raise ValueError(INCORRECT_SETUP_MSG)
=======
            return await self._producer.publish(
                message=message,
                channel=getattr(channel, "name", None),
                list=getattr(list, "name", None),
                stream=getattr(stream, "name", None),
                maxlen=getattr(stream, "maxlen", None),
                reply_to=reply_to or self.reply_to,
                correlation_id=correlation_id,
                headers=headers_to_send,
                rpc=rpc,
                rpc_timeout=rpc_timeout,
                raise_timeout=raise_timeout,
            )
>>>>>>> da825e46

        return await self._producer.publish(
            message=message,
            **kwargs,
            reply_to=reply_to,
            correlation_id=correlation_id,
            headers=headers,
            rpc=rpc,
            rpc_timeout=rpc_timeout,
            raise_timeout=raise_timeout,
        )

    @cached_property
    def channel_name(self) -> str:
        any_of = self.channel or self.list or self.stream
        assert any_of, INCORRECT_SETUP_MSG  # nosec B101
        return any_of.name

    @cached_property
    def publish_kwargs(self) -> AnyDict:
        return {
            "channel": self.channel,
            "list": self.list,
            "stream": self.stream,
            "headers": self.headers,
            "reply_to": self.reply_to,
        }<|MERGE_RESOLUTION|>--- conflicted
+++ resolved
@@ -49,31 +49,18 @@
                 return None
             else:
                 kwargs = {"list": list.name}
-        
-        elif (channel := PubSub.validate(channel)):
+
+        elif channel := PubSub.validate(channel):
             kwargs = {"channel": channel.name}
-        
-        elif (stream := StreamSub.validate(stream)):
-            kwargs = {"stream": stream.name}
+
+        elif stream := StreamSub.validate(stream):
+            kwargs = {
+                "stream": stream.name,
+                "maxlen": stream.maxlen,
+            }
 
         else:
-<<<<<<< HEAD
             raise ValueError(INCORRECT_SETUP_MSG)
-=======
-            return await self._producer.publish(
-                message=message,
-                channel=getattr(channel, "name", None),
-                list=getattr(list, "name", None),
-                stream=getattr(stream, "name", None),
-                maxlen=getattr(stream, "maxlen", None),
-                reply_to=reply_to or self.reply_to,
-                correlation_id=correlation_id,
-                headers=headers_to_send,
-                rpc=rpc,
-                rpc_timeout=rpc_timeout,
-                raise_timeout=raise_timeout,
-            )
->>>>>>> da825e46
 
         return await self._producer.publish(
             message=message,
