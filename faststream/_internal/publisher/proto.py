--- conflicted
+++ resolved
@@ -6,12 +6,7 @@
 
 from faststream._internal.proto import Endpoint
 from faststream._internal.types import MsgType
-<<<<<<< HEAD
-from faststream.specification.proto.endpoint import EndpointSpecification
-from faststream.specification.schema.publisher import PublisherSpec
-=======
 from faststream.response.response import PublishCommand
->>>>>>> 736baba2
 
 if TYPE_CHECKING:
     from faststream._internal.basic_types import SendableMessage
@@ -93,10 +88,6 @@
 
 
 class PublisherProto(
-<<<<<<< HEAD
-    EndpointSpecification[PublisherSpec],
-=======
->>>>>>> 736baba2
     Endpoint,
     BasePublisherProto,
     Generic[MsgType],
