from abc import abstractmethod
from collections.abc import Iterable
from contextlib import AbstractContextManager, AsyncExitStack
from itertools import chain
from typing import (
    TYPE_CHECKING,
    Any,
    Callable,
    Optional,
    overload,
)

from typing_extensions import Self, override

from faststream._internal.subscriber.call_item import HandlerItem
from faststream._internal.subscriber.call_wrapper.call import HandlerCallWrapper
from faststream._internal.subscriber.proto import SubscriberProto
from faststream._internal.subscriber.utils import (
    MultiLock,
    default_filter,
    resolve_custom_func,
)
from faststream._internal.types import (
    MsgType,
    P_HandlerParams,
    T_HandlerReturn,
)
from faststream._internal.utils.functions import sync_fake_context, to_async
from faststream.exceptions import SetupError, StopConsume, SubscriberNotFound
from faststream.middlewares import AckPolicy, AcknowledgementMiddleware
from faststream.response import ensure_response
from faststream.specification.asyncapi.message import parse_handler_params
from faststream.specification.asyncapi.utils import to_camelcase

if TYPE_CHECKING:
    from fast_depends.dependencies import Dependant

    from faststream._internal.basic_types import AnyDict, Decorator, LoggerProto
    from faststream._internal.context.repository import ContextRepo
    from faststream._internal.publisher.proto import (
        BasePublisherProto,
        ProducerProto,
    )
    from faststream._internal.setup import SetupState
    from faststream._internal.types import (
        AsyncCallable,
        BrokerMiddleware,
        CustomCallable,
        Filter,
        SubscriberMiddleware,
    )
    from faststream.message import StreamMessage
    from faststream.middlewares import BaseMiddleware
    from faststream.response import Response


class _CallOptions:
    __slots__ = (
        "decoder",
        "dependencies",
        "middlewares",
        "parser",
    )

    def __init__(
        self,
        *,
        parser: Optional["CustomCallable"],
        decoder: Optional["CustomCallable"],
        middlewares: Iterable["SubscriberMiddleware[Any]"],
        dependencies: Iterable["Dependant"],
    ) -> None:
        self.parser = parser
        self.decoder = decoder
        self.middlewares = middlewares
        self.dependencies = dependencies


class SubscriberUsecase(SubscriberProto[MsgType]):
    """A class representing an asynchronous handler."""

    lock: "AbstractContextManager[Any]"
    extra_watcher_options: "AnyDict"
    extra_context: "AnyDict"
    graceful_timeout: Optional[float]

    _broker_dependencies: Iterable["Dependant"]
    _call_options: Optional["_CallOptions"]
    _call_decorators: Iterable["Decorator"]

    def __init__(
        self,
        *,
        no_reply: bool,
        broker_dependencies: Iterable["Dependant"],
        broker_middlewares: Iterable["BrokerMiddleware[MsgType]"],
        default_parser: "AsyncCallable",
        default_decoder: "AsyncCallable",
        ack_policy: AckPolicy,
        # AsyncAPI information
        title_: Optional[str],
        description_: Optional[str],
        include_in_schema: bool,
    ) -> None:
        """Initialize a new instance of the class."""
        self.calls = []

        self._parser = default_parser
        self._decoder = default_decoder
        self._no_reply = no_reply
        self.ack_policy = ack_policy

        self._call_options = None
        self._call_decorators = ()
        self.running = False
        self.lock = sync_fake_context()

        # Setup in include
        self._broker_dependencies = broker_dependencies
        self._broker_middlewares = broker_middlewares
<<<<<<< HEAD
        if self.ack_policy is not AckPolicy.DO_NOTHING:
            self._broker_middlewares = (
                AcknowledgementMiddleware(self.ack_policy),
                *self._broker_middlewares,
            )
=======
>>>>>>> 350a5256

        # register in setup later
        self._producer = None
        self.graceful_timeout = None
        self.extra_context = {}
        self.extra_watcher_options = {}

        # AsyncAPI
        self.title_ = title_
        self.description_ = description_
        self.include_in_schema = include_in_schema

        if self.ack_policy is not AckPolicy.DO_NOTHING:
            self._broker_middlewares = (
<<<<<<< HEAD
                AcknowledgementMiddleware(self.ack_policy, self.extra_watcher_options),
                *self._broker_middlewares,
=======
                AcknowledgementMiddleware(
                    self.ack_policy, self.extra_watcher_options
                ),
                *self._broker_middlewares
>>>>>>> 350a5256
            )

    def add_middleware(self, middleware: "BrokerMiddleware[MsgType]") -> None:
        self._broker_middlewares = (*self._broker_middlewares, middleware)

    @override
    def _setup(  # type: ignore[override]
        self,
        *,
        logger: Optional["LoggerProto"],
        producer: Optional["ProducerProto"],
        graceful_timeout: Optional[float],
        extra_context: "AnyDict",
        # broker options
        broker_parser: Optional["CustomCallable"],
        broker_decoder: Optional["CustomCallable"],
        # dependant args
        state: "SetupState",
    ) -> None:
        self._state = state

        self._producer = producer
        self.graceful_timeout = graceful_timeout
        self.extra_context = extra_context

        for call in self.calls:
            if parser := call.item_parser or broker_parser:
                async_parser = resolve_custom_func(to_async(parser), self._parser)
            else:
                async_parser = self._parser

            if decoder := call.item_decoder or broker_decoder:
                async_decoder = resolve_custom_func(to_async(decoder), self._decoder)
            else:
                async_decoder = self._decoder

            self._parser = async_parser
            self._decoder = async_decoder

            call._setup(
                parser=async_parser,
                decoder=async_decoder,
                fast_depends_state=state.depends_params,
                _call_decorators=(
                    *self._call_decorators,
                    *state.depends_params.call_decorators,
                ),
                broker_dependencies=self._broker_dependencies,
            )

            call.handler.refresh(with_mock=False)

    @abstractmethod
    async def start(self) -> None:
        """Start the handler."""
        self.lock = MultiLock()

        self.running = True

    @abstractmethod
    async def close(self) -> None:
        """Close the handler.

        Blocks event loop up to graceful_timeout seconds.
        """
        self.running = False
        if isinstance(self.lock, MultiLock):
            await self.lock.wait_release(self.graceful_timeout)

    def add_call(
        self,
        *,
        parser_: Optional["CustomCallable"],
        decoder_: Optional["CustomCallable"],
        middlewares_: Iterable["SubscriberMiddleware[Any]"],
        dependencies_: Iterable["Dependant"],
    ) -> Self:
        self._call_options = _CallOptions(
            parser=parser_,
            decoder=decoder_,
            middlewares=middlewares_,
            dependencies=dependencies_,
        )
        return self

    @overload
    def __call__(
        self,
        func: None = None,
        *,
        filter: "Filter[Any]" = default_filter,
        parser: Optional["CustomCallable"] = None,
        decoder: Optional["CustomCallable"] = None,
        middlewares: Iterable["SubscriberMiddleware[Any]"] = (),
        dependencies: Iterable["Dependant"] = (),
    ) -> Callable[
        [Callable[P_HandlerParams, T_HandlerReturn]],
        "HandlerCallWrapper[MsgType, P_HandlerParams, T_HandlerReturn]",
    ]: ...

    @overload
    def __call__(
        self,
        func: Callable[P_HandlerParams, T_HandlerReturn],
        *,
        filter: "Filter[Any]" = default_filter,
        parser: Optional["CustomCallable"] = None,
        decoder: Optional["CustomCallable"] = None,
        middlewares: Iterable["SubscriberMiddleware[Any]"] = (),
        dependencies: Iterable["Dependant"] = (),
    ) -> "HandlerCallWrapper[MsgType, P_HandlerParams, T_HandlerReturn]": ...

    def __call__(
        self,
        func: Optional[Callable[P_HandlerParams, T_HandlerReturn]] = None,
        *,
        filter: "Filter[Any]" = default_filter,
        parser: Optional["CustomCallable"] = None,
        decoder: Optional["CustomCallable"] = None,
        middlewares: Iterable["SubscriberMiddleware[Any]"] = (),
        dependencies: Iterable["Dependant"] = (),
    ) -> Any:
        if (options := self._call_options) is None:
            msg = (
                "You can't create subscriber directly. Please, use `add_call` at first."
            )
            raise SetupError(
                msg,
            )

        total_deps = (*options.dependencies, *dependencies)
        total_middlewares = (*options.middlewares, *middlewares)
        async_filter = to_async(filter)

        def real_wrapper(
            func: Callable[P_HandlerParams, T_HandlerReturn],
        ) -> "HandlerCallWrapper[MsgType, P_HandlerParams, T_HandlerReturn]":
            handler = HandlerCallWrapper[MsgType, P_HandlerParams, T_HandlerReturn](
                func,
            )
            self.calls.append(
                HandlerItem[MsgType](
                    handler=handler,
                    filter=async_filter,
                    item_parser=parser or options.parser,
                    item_decoder=decoder or options.decoder,
                    item_middlewares=total_middlewares,
                    dependencies=total_deps,
                ),
            )

            return handler

        if func is None:
            return real_wrapper

        return real_wrapper(func)

    async def consume(self, msg: MsgType) -> Any:
        """Consume a message asynchronously."""
        if not self.running:
            return None

        try:
            return await self.process_message(msg)

        except StopConsume:
            # Stop handler at StopConsume exception
            await self.close()

        except SystemExit:
            # Stop handler at `exit()` call
            await self.close()

            if app := self._state.depends_params.context.get("app"):
                app.exit()

        except Exception:  # nosec B110
            # All other exceptions were logged by CriticalLogMiddleware
            pass

    async def process_message(self, msg: MsgType) -> "Response":
        """Execute all message processing stages."""
        context: ContextRepo = self._state.depends_params.context

        async with AsyncExitStack() as stack:
            stack.enter_context(self.lock)

            # Enter context before middlewares
            for k, v in self.extra_context.items():
                stack.enter_context(context.scope(k, v))

            stack.enter_context(context.scope("handler_", self))

            # enter all middlewares
            middlewares: list[BaseMiddleware] = []
            for base_m in self._broker_middlewares:
                middleware = base_m(msg, context=context)
                middlewares.append(middleware)
                await middleware.__aenter__()

            cache: dict[Any, Any] = {}
            parsing_error: Optional[Exception] = None
            for h in self.calls:
                try:
                    message = await h.is_suitable(msg, cache)
                except Exception as e:
                    parsing_error = e
                    break

                if message is not None:
                    stack.enter_context(
                        context.scope("log_context", self.get_log_context(message)),
                    )
                    stack.enter_context(context.scope("message", message))

                    # Middlewares should be exited before scope release
                    for m in middlewares:
                        stack.push_async_exit(m.__aexit__)

                    result_msg = ensure_response(
                        await h.call(
                            message=message,
                            # consumer middlewares
                            _extra_middlewares=(m.consume_scope for m in middlewares),
                        ),
                    )

                    if not result_msg.correlation_id:
                        result_msg.correlation_id = message.correlation_id

                    for p in chain(
                        self.__get_response_publisher(message),
                        h.handler._publishers,
                    ):
                        await p._publish(
                            result_msg.as_publish_command(),
                            _extra_middlewares=(m.publish_scope for m in middlewares),
                        )

                    # Return data for tests
                    return result_msg

            # Suitable handler was not found or
            # parsing/decoding exception occurred
            for m in middlewares:
                stack.push_async_exit(m.__aexit__)

            if parsing_error:
                raise parsing_error

            msg = f"There is no suitable handler for {msg=}"
            raise SubscriberNotFound(msg)
        # An error was raised and processed by some middleware
        return ensure_response(None)

    def __get_response_publisher(
        self,
        message: "StreamMessage[MsgType]",
    ) -> Iterable["BasePublisherProto"]:
        if not message.reply_to or self._no_reply:
            return ()

        return self._make_response_publisher(message)

    def get_log_context(
        self,
        message: Optional["StreamMessage[MsgType]"],
    ) -> dict[str, str]:
        """Generate log context."""
        return {
            "message_id": getattr(message, "message_id", ""),
        }

    # AsyncAPI methods

    @property
    def call_name(self) -> str:
        """Returns the name of the handler call."""
        if not self.calls:
            return "Subscriber"

        return to_camelcase(self.calls[0].call_name)

    def get_description(self) -> Optional[str]:
        """Returns the description of the handler."""
        if not self.calls:  # pragma: no cover
            return None

        return self.calls[0].description

    def get_payloads(self) -> list[tuple["AnyDict", str]]:
        """Get the payloads of the handler."""
        payloads: list[tuple[AnyDict, str]] = []

        for h in self.calls:
            if h.dependant is None:
                msg = "You should setup `Handler` at first."
                raise SetupError(msg)

            body = parse_handler_params(
                h.dependant,
                prefix=f"{self.title_ or self.call_name}:Message",
            )

            payloads.append((body, to_camelcase(h.call_name)))

        if not self.calls:
            payloads.append(
                (
                    {
                        "title": f"{self.title_ or self.call_name}:Message:Payload",
                    },
                    to_camelcase(self.call_name),
                ),
            )

        return payloads<|MERGE_RESOLUTION|>--- conflicted
+++ resolved
@@ -118,14 +118,6 @@
         # Setup in include
         self._broker_dependencies = broker_dependencies
         self._broker_middlewares = broker_middlewares
-<<<<<<< HEAD
-        if self.ack_policy is not AckPolicy.DO_NOTHING:
-            self._broker_middlewares = (
-                AcknowledgementMiddleware(self.ack_policy),
-                *self._broker_middlewares,
-            )
-=======
->>>>>>> 350a5256
 
         # register in setup later
         self._producer = None
@@ -140,15 +132,11 @@
 
         if self.ack_policy is not AckPolicy.DO_NOTHING:
             self._broker_middlewares = (
-<<<<<<< HEAD
-                AcknowledgementMiddleware(self.ack_policy, self.extra_watcher_options),
+                AcknowledgementMiddleware(
+                    self.ack_policy,
+                    self.extra_watcher_options,
+                ),
                 *self._broker_middlewares,
-=======
-                AcknowledgementMiddleware(
-                    self.ack_policy, self.extra_watcher_options
-                ),
-                *self._broker_middlewares
->>>>>>> 350a5256
             )
 
     def add_middleware(self, middleware: "BrokerMiddleware[MsgType]") -> None:
