--- conflicted
+++ resolved
@@ -186,10 +186,6 @@
     from exceptiongroup import (
         ExceptionGroup,
     )
-<<<<<<< HEAD
-=======
-
->>>>>>> 6c2d155e
 
 try:
     import email_validator
