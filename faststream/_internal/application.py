import logging
from abc import abstractmethod
from collections.abc import AsyncIterator, Sequence
from contextlib import asynccontextmanager
from typing import (
    TYPE_CHECKING,
    Any,
    Callable,
    Optional,
    TypeVar,
)

from fast_depends import Provider
from typing_extensions import ParamSpec

from faststream._internal.constants import EMPTY
from faststream._internal.context import ContextRepo
from faststream._internal.log import logger
from faststream._internal.state import DIState
from faststream._internal.state.application import (
    ApplicationState,
    BasicApplicationState,
    RunningApplicationState,
)
from faststream._internal.state.broker import OuterBrokerState
from faststream._internal.utils import apply_types
from faststream._internal.utils.functions import (
    drop_response_type,
    fake_context,
    to_async,
)
from faststream.exceptions import SetupError

if TYPE_CHECKING:
    from fast_depends.library.serializer import SerializerProto

    from faststream._internal.basic_types import (
        AnyCallable,
        AsyncFunc,
        Lifespan,
        LoggerProto,
        SettingField,
    )
    from faststream._internal.broker.broker import BrokerUsecase


try:
    from pydantic import ValidationError as PValidation

    from faststream.exceptions import StartupValidationError

    @asynccontextmanager
    async def catch_startup_validation_error() -> AsyncIterator[None]:
        try:
            yield
        except PValidation as e:
            missed_fields = []
            invalid_fields = []
            for x in e.errors():
                location = str(x["loc"][0])
                if x["type"] == "missing":
                    missed_fields.append(location)
                else:
                    invalid_fields.append(location)

            raise StartupValidationError(
                missed_fields=missed_fields,
                invalid_fields=invalid_fields,
            ) from e

except ImportError:
    catch_startup_validation_error = fake_context


P_HookParams = ParamSpec("P_HookParams")
T_HookReturn = TypeVar("T_HookReturn")


class StartAbleApplication:
    def __init__(
        self,
        broker: Optional["BrokerUsecase[Any, Any]"] = None,
        /,
        provider: Optional["Provider"] = None,
        serializer: Optional["SerializerProto"] = EMPTY,
    ) -> None:
        self._init_setupable_(
            broker,
            provider=provider,
            serializer=serializer,
        )

    def _init_setupable_(  # noqa: PLW3201
        self,
        broker: Optional["BrokerUsecase[Any, Any]"] = None,
        /,
        provider: Optional["Provider"] = None,
        serializer: Optional["SerializerProto"] = EMPTY,
    ) -> None:
        self.context = ContextRepo()
        self.provider = provider or Provider()

        if serializer is EMPTY:
            from fast_depends.pydantic.serializer import PydanticSerializer

            serializer = PydanticSerializer()

        self._state: ApplicationState = BasicApplicationState(
            di_state=DIState(
                use_fastdepends=True,
                get_dependent=None,
                call_decorators=(),
                serializer=serializer,
                provider=self.provider,
                context=self.context,
            )
        )

        self.brokers = [broker] if broker else []

        self._setup()

    def _setup(self) -> None:
<<<<<<< HEAD
        if self.broker:
            self.broker._setup(OuterBrokerState(di_state=self._state))
=======
        self.broker._setup(OuterBrokerState(di_state=self._state.di_state))
>>>>>>> cddf8de1

    async def _start_broker(self) -> None:
        assert self.broker, "You should setup a broker"
        await self.broker.start()

    @property
    def broker(self) -> Optional["BrokerUsecase[Any, Any]"]:
        return self.brokers[0] if self.brokers else None

    def set_broker(self, broker: "BrokerUsecase[Any, Any]") -> None:
        """Set already existed App object broker.

        Useful then you create/init broker in `on_startup` hook.
        """
        if self.brokers:
            msg = f"`{self}` already has a broker. You can't use multiple brokers until 1.0.0 release."
            raise SetupError(msg)

        self.brokers.append(broker)
        self._setup()


class Application(StartAbleApplication):
    def __init__(
        self,
        broker: Optional["BrokerUsecase[Any, Any]"] = None,
        /,
        logger: Optional["LoggerProto"] = logger,
        provider: Optional["Provider"] = None,
        serializer: Optional["SerializerProto"] = EMPTY,
        lifespan: Optional["Lifespan"] = None,
        on_startup: Sequence["AnyCallable"] = (),
        after_startup: Sequence["AnyCallable"] = (),
        on_shutdown: Sequence["AnyCallable"] = (),
        after_shutdown: Sequence["AnyCallable"] = (),
    ) -> None:
        super().__init__(
            broker,
            provider=provider,
            serializer=serializer,
        )

        self.context.set_global("app", self)

        self.logger = logger

        self._on_startup_calling: list[AsyncFunc] = [
            apply_types(to_async(x), context__=self.context) for x in on_startup
        ]
        self._after_startup_calling: list[AsyncFunc] = [
            apply_types(to_async(x), context__=self.context) for x in after_startup
        ]
        self._on_shutdown_calling: list[AsyncFunc] = [
            apply_types(to_async(x), context__=self.context) for x in on_shutdown
        ]
        self._after_shutdown_calling: list[AsyncFunc] = [
            apply_types(to_async(x), context__=self.context) for x in after_shutdown
        ]

        if lifespan is not None:
            self.lifespan_context = apply_types(
                func=lifespan,
                wrap_model=drop_response_type,
                context__=self.context,
            )
        else:
            self.lifespan_context = fake_context

    @property
    def running(self) -> bool:
        return self._state.running

    @abstractmethod
    def exit(self) -> None:
        """Stop application manually."""
        ...

    @abstractmethod
    async def run(
        self,
        log_level: int,
        run_extra_options: Optional[dict[str, "SettingField"]] = None,
    ) -> None: ...

    # Startup

    async def _startup(
        self,
        log_level: int = logging.INFO,
        run_extra_options: Optional[dict[str, "SettingField"]] = None,
    ) -> None:
        """Private method calls `start` with logging."""
        async with self._startup_logging(log_level=log_level):
            await self.start(**(run_extra_options or {}))

        self._state = RunningApplicationState(di_state=self._state.di_state)

    async def start(
        self,
        **run_extra_options: "SettingField",
    ) -> None:
        """Executes startup hooks and start broker."""
        async with self._start_hooks_context(**run_extra_options):
            await self._start_broker()

    @asynccontextmanager
    async def _start_hooks_context(
        self,
        **run_extra_options: "SettingField",
    ) -> AsyncIterator[None]:
        async with catch_startup_validation_error():
            for func in self._on_startup_calling:
                await func(**run_extra_options)

        yield

        for func in self._after_startup_calling:
            await func()

    @asynccontextmanager
    async def _startup_logging(
        self,
        log_level: int = logging.INFO,
    ) -> AsyncIterator[None]:
        """Separated startup logging."""
        self._log(
            log_level,
            "FastStream app starting...",
        )

        yield

        self._log(
            log_level,
            "FastStream app started successfully! To exit, press CTRL+C",
        )

    # Shutdown

    async def _shutdown(self, log_level: int = logging.INFO) -> None:
        """Private method calls `stop` with logging."""
        async with self._shutdown_logging(log_level=log_level):
            await self.stop()

        self._state = BasicApplicationState(di_state=self._state.di_state)

    async def stop(self) -> None:
        """Executes shutdown hooks and stop broker."""
        async with self._shutdown_hooks_context():
            await self.broker.close()

    @asynccontextmanager
    async def _shutdown_hooks_context(self) -> AsyncIterator[None]:
        for func in self._on_shutdown_calling:
            await func()

        yield

        for func in self._after_shutdown_calling:
            await func()

    @asynccontextmanager
    async def _shutdown_logging(
        self,
        log_level: int = logging.INFO,
    ) -> AsyncIterator[None]:
        """Separated startup logging."""
        self._log(
            log_level,
            "FastStream app shutting down...",
        )

        yield

        self._log(
            log_level,
            "FastStream app shut down gracefully.",
        )

    # Service methods

    def _log(self, level: int, message: str) -> None:
        if self.logger is not None:
            self.logger.log(level, message)

    # Hooks

    def on_startup(
        self,
        func: Callable[P_HookParams, T_HookReturn],
    ) -> Callable[P_HookParams, T_HookReturn]:
        """Add hook running BEFORE broker connected.

        This hook also takes an extra CLI options as a kwargs.
        """
        self._on_startup_calling.append(
            apply_types(to_async(func), context__=self.context)
        )
        return func

    def on_shutdown(
        self,
        func: Callable[P_HookParams, T_HookReturn],
    ) -> Callable[P_HookParams, T_HookReturn]:
        """Add hook running BEFORE broker disconnected."""
        self._on_shutdown_calling.append(
            apply_types(to_async(func), context__=self.context)
        )
        return func

    def after_startup(
        self,
        func: Callable[P_HookParams, T_HookReturn],
    ) -> Callable[P_HookParams, T_HookReturn]:
        """Add hook running AFTER broker connected."""
        self._after_startup_calling.append(
            apply_types(to_async(func), context__=self.context)
        )
        return func

    def after_shutdown(
        self,
        func: Callable[P_HookParams, T_HookReturn],
    ) -> Callable[P_HookParams, T_HookReturn]:
        """Add hook running AFTER broker disconnected."""
        self._after_shutdown_calling.append(
            apply_types(to_async(func), context__=self.context)
        )
        return func<|MERGE_RESOLUTION|>--- conflicted
+++ resolved
@@ -121,12 +121,8 @@
         self._setup()
 
     def _setup(self) -> None:
-<<<<<<< HEAD
         if self.broker:
-            self.broker._setup(OuterBrokerState(di_state=self._state))
-=======
-        self.broker._setup(OuterBrokerState(di_state=self._state.di_state))
->>>>>>> cddf8de1
+            self.broker._setup(OuterBrokerState(di_state=self._state.di_state))
 
     async def _start_broker(self) -> None:
         assert self.broker, "You should setup a broker"
