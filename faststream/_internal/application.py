import logging
from abc import abstractmethod
from collections.abc import AsyncIterator, Callable, Sequence
from contextlib import asynccontextmanager
from typing import (
    TYPE_CHECKING,
    Any,
    Optional,
    TypeVar,
)

from typing_extensions import ParamSpec

from faststream._internal.di import FastDependsConfig
from faststream._internal.logger import logger
from faststream._internal.utils import apply_types
from faststream._internal.utils.functions import (
    drop_response_type,
    fake_context,
    to_async,
)
from faststream.exceptions import SetupError
from faststream.specification import AsyncAPI

if TYPE_CHECKING:
    from faststream._internal.basic_types import (
        AnyCallable,
        AsyncFunc,
        Lifespan,
        LoggerProto,
        SettingField,
    )
    from faststream._internal.broker import BrokerUsecase
    from faststream._internal.context import ContextRepo
    from faststream.specification.base import SpecificationFactory


try:
    from pydantic import ValidationError as PValidation

    from faststream.exceptions import StartupValidationError

    @asynccontextmanager
    async def catch_startup_validation_error() -> AsyncIterator[None]:
        try:
            yield
        except PValidation as e:
            missed_fields = []
            invalid_fields = []
            for x in e.errors():
                location = str(x["loc"][0])
                if x["type"] == "missing":
                    missed_fields.append(location)
                else:
                    invalid_fields.append(location)

            raise StartupValidationError(
                missed_fields=missed_fields,
                invalid_fields=invalid_fields,
            ) from e

except ImportError:
    catch_startup_validation_error = fake_context


P_HookParams = ParamSpec("P_HookParams")
T_HookReturn = TypeVar("T_HookReturn")


class StartAbleApplication:
    def __init__(
        self,
        broker: Optional["BrokerUsecase[Any, Any]"] = None,
        /,
        specification: "SpecificationFactory" = None,
        config: Optional["FastDependsConfig"] = None,
    ) -> None:
        self._init_setupable_(
            broker,
            config=config,
            specification=specification,
        )

    @property
    def context(self) -> "ContextRepo":
        return self.config.context

    def _init_setupable_(  # noqa: PLW3201
        self,
        broker: Optional["BrokerUsecase[Any, Any]"] = None,
        /,
        specification: Optional["SpecificationFactory"] = None,
        config: Optional["FastDependsConfig"] = None,
    ) -> None:
        self.config = config or FastDependsConfig()

        self.brokers = [broker] if broker else []

        self.schema: SpecificationFactory = specification or AsyncAPI()

        for b in self.brokers:
            b._update_fd_config(self.config)
            self.schema.add_broker(b)

    async def _start_broker(self) -> None:
        assert self.brokers, "You should setup a broker"
        for b in self.brokers:
            await b.start()

    @property
    def broker(self) -> Optional["BrokerUsecase[Any, Any]"]:
        return self.brokers[0] if self.brokers else None

    def set_broker(self, broker: "BrokerUsecase[Any, Any]") -> None:
        """Set already existed App object broker.

        Useful then you create/init broker in `on_startup` hook.
        """
        if self.brokers:
            msg = f"`{self}` already has a broker. You can't use multiple brokers until 1.0.0 release."
            raise SetupError(msg)

        self.brokers.append(broker)


class Application(StartAbleApplication):
    def __init__(
        self,
        broker: Optional["BrokerUsecase[Any, Any]"] = None,
        /,
        config: Optional["FastDependsConfig"] = None,
        logger: Optional["LoggerProto"] = logger,
        lifespan: Optional["Lifespan"] = None,
        on_startup: Sequence["AnyCallable"] = (),
        after_startup: Sequence["AnyCallable"] = (),
        on_shutdown: Sequence["AnyCallable"] = (),
        after_shutdown: Sequence["AnyCallable"] = (),
        specification: Optional["SpecificationFactory"] = None,
    ) -> None:
        super().__init__(broker, config=config, specification=specification)

        self.context.set_global("app", self)

        self.logger = logger

        self._on_startup_calling: list[AsyncFunc] = [
            apply_types(to_async(x), context__=self.context) for x in on_startup
        ]
        self._after_startup_calling: list[AsyncFunc] = [
            apply_types(to_async(x), context__=self.context) for x in after_startup
        ]
        self._on_shutdown_calling: list[AsyncFunc] = [
            apply_types(to_async(x), context__=self.context) for x in on_shutdown
        ]
        self._after_shutdown_calling: list[AsyncFunc] = [
            apply_types(to_async(x), context__=self.context) for x in after_shutdown
        ]

        if lifespan is not None:
            self.lifespan_context = apply_types(
                func=lifespan,
                wrap_model=drop_response_type,
                context__=self.context,
            )
        else:
            self.lifespan_context = fake_context

    @abstractmethod
    def exit(self) -> None:
        """Stop application manually."""
        ...

    @abstractmethod
    async def run(
        self,
        log_level: int,
        run_extra_options: dict[str, "SettingField"] | None = None,
    ) -> None: ...

    # Startup

    async def _startup(
        self,
        log_level: int = logging.INFO,
        run_extra_options: dict[str, "SettingField"] | None = None,
    ) -> None:
        """Private method calls `start` with logging."""
        async with self._startup_logging(log_level=log_level):
            await self.start(**(run_extra_options or {}))

        self.running = True

    async def start(
        self,
        **run_extra_options: "SettingField",
    ) -> None:
        """Executes startup hooks and start broker."""
        async with self._start_hooks_context(**run_extra_options):
            await self._start_broker()

    @asynccontextmanager
    async def _start_hooks_context(
        self,
        **run_extra_options: "SettingField",
    ) -> AsyncIterator[None]:
        async with catch_startup_validation_error():
            for func in self._on_startup_calling:
                await func(**run_extra_options)

        yield

        for func in self._after_startup_calling:
            await func()

    @asynccontextmanager
    async def _startup_logging(
        self,
        log_level: int = logging.INFO,
    ) -> AsyncIterator[None]:
        """Separated startup logging."""
        self._log(
            log_level,
            "FastStream app starting...",
        )

        yield

        self._log(
            log_level,
            "FastStream app started successfully! To exit, press CTRL+C",
        )

    # Shutdown

    async def _shutdown(self, log_level: int = logging.INFO) -> None:
        """Private method calls `stop` with logging."""
        async with self._shutdown_logging(log_level=log_level):
            await self.stop()

        self.running = False

    async def stop(self) -> None:
        """Executes shutdown hooks and stop broker."""
        async with self._shutdown_hooks_context():
            for broker in self.brokers:
                await broker.close()

    @asynccontextmanager
    async def _shutdown_hooks_context(self) -> AsyncIterator[None]:
        for func in self._on_shutdown_calling:
            await func()

        yield

        for func in self._after_shutdown_calling:
            await func()

    @asynccontextmanager
    async def _shutdown_logging(
        self,
        log_level: int = logging.INFO,
    ) -> AsyncIterator[None]:
        """Separated startup logging."""
        self._log(log_level, "FastStream app shutting down...")

        yield

        self._log(log_level, "FastStream app shut down gracefully.")

    # Service methods

    def _log(self, level: int, message: str) -> None:
        if self.logger is not None:
            self.logger.log(level, message)

    # Hooks

    def on_startup(
        self,
        func: Callable[P_HookParams, T_HookReturn],
    ) -> Callable[P_HookParams, T_HookReturn]:
        """Add hook running BEFORE broker connected.

        This hook also takes an extra CLI options as a kwargs.
        """
        self._on_startup_calling.append(
            apply_types(to_async(func), context__=self.context)
        )
        return func

    def on_shutdown(
        self,
        func: Callable[P_HookParams, T_HookReturn],
    ) -> Callable[P_HookParams, T_HookReturn]:
        """Add hook running BEFORE broker disconnected."""
        self._on_shutdown_calling.append(
            apply_types(to_async(func), context__=self.context)
        )
        return func

    def after_startup(
        self,
        func: Callable[P_HookParams, T_HookReturn],
    ) -> Callable[P_HookParams, T_HookReturn]:
        """Add hook running AFTER broker connected."""
        self._after_startup_calling.append(
            apply_types(to_async(func), context__=self.context)
        )
        return func

    def after_shutdown(
        self,
        func: Callable[P_HookParams, T_HookReturn],
    ) -> Callable[P_HookParams, T_HookReturn]:
        """Add hook running AFTER broker disconnected."""
<<<<<<< HEAD
        self._after_shutdown_calling.append(
            apply_types(to_async(func), context__=self.context)
=======
        self._after_shutdown_calling.append(apply_types(to_async(func)))
        return func

    def exit(self) -> None:
        """Stop application manually."""
        self._should_exit = True

    async def _main_loop(self, sleep_time: float) -> None:
        """Run loop till exit signal."""
        while not self._should_exit:  # noqa: ASYNC110 (requested by creator)
            await anyio.sleep(sleep_time)

    async def start(
        self,
        **run_extra_options: "SettingField",
    ) -> None:
        """Executes startup hooks and start broker."""
        for func in self._on_startup_calling:
            await func(**run_extra_options)

        if self.broker is not None:
            await self.broker.start()

        for func in self._after_startup_calling:
            await func()

    async def stop(self) -> None:
        """Executes shutdown hooks and stop broker."""
        for func in self._on_shutdown_calling:
            await func()

        if self.broker is not None:
            await self.broker.stop()

        for func in self._after_shutdown_calling:
            await func()

    async def _startup(
        self,
        log_level: int = logging.INFO,
        run_extra_options: Optional[Dict[str, "SettingField"]] = None,
    ) -> None:
        self._log(log_level, "FastStream app starting...")
        await self.start(**(run_extra_options or {}))
        assert self.broker, "You should setup a broker"  # nosec B101
        self._log(
            log_level, "FastStream app started successfully! To exit, press CTRL+C"
>>>>>>> fe8b85f3
        )
        return func<|MERGE_RESOLUTION|>--- conflicted
+++ resolved
@@ -72,7 +72,7 @@
         self,
         broker: Optional["BrokerUsecase[Any, Any]"] = None,
         /,
-        specification: "SpecificationFactory" = None,
+        specification: Optional["SpecificationFactory"] = None,
         config: Optional["FastDependsConfig"] = None,
     ) -> None:
         self._init_setupable_(
@@ -243,7 +243,7 @@
         """Executes shutdown hooks and stop broker."""
         async with self._shutdown_hooks_context():
             for broker in self.brokers:
-                await broker.close()
+                await broker.stop()
 
     @asynccontextmanager
     async def _shutdown_hooks_context(self) -> AsyncIterator[None]:
@@ -313,57 +313,7 @@
         func: Callable[P_HookParams, T_HookReturn],
     ) -> Callable[P_HookParams, T_HookReturn]:
         """Add hook running AFTER broker disconnected."""
-<<<<<<< HEAD
         self._after_shutdown_calling.append(
             apply_types(to_async(func), context__=self.context)
-=======
-        self._after_shutdown_calling.append(apply_types(to_async(func)))
-        return func
-
-    def exit(self) -> None:
-        """Stop application manually."""
-        self._should_exit = True
-
-    async def _main_loop(self, sleep_time: float) -> None:
-        """Run loop till exit signal."""
-        while not self._should_exit:  # noqa: ASYNC110 (requested by creator)
-            await anyio.sleep(sleep_time)
-
-    async def start(
-        self,
-        **run_extra_options: "SettingField",
-    ) -> None:
-        """Executes startup hooks and start broker."""
-        for func in self._on_startup_calling:
-            await func(**run_extra_options)
-
-        if self.broker is not None:
-            await self.broker.start()
-
-        for func in self._after_startup_calling:
-            await func()
-
-    async def stop(self) -> None:
-        """Executes shutdown hooks and stop broker."""
-        for func in self._on_shutdown_calling:
-            await func()
-
-        if self.broker is not None:
-            await self.broker.stop()
-
-        for func in self._after_shutdown_calling:
-            await func()
-
-    async def _startup(
-        self,
-        log_level: int = logging.INFO,
-        run_extra_options: Optional[Dict[str, "SettingField"]] = None,
-    ) -> None:
-        self._log(log_level, "FastStream app starting...")
-        await self.start(**(run_extra_options or {}))
-        assert self.broker, "You should setup a broker"  # nosec B101
-        self._log(
-            log_level, "FastStream app started successfully! To exit, press CTRL+C"
->>>>>>> fe8b85f3
         )
         return func