--- conflicted
+++ resolved
@@ -1,15 +1,6 @@
-<<<<<<< HEAD
 from faststream._internal.testing.app import TestApp
-from faststream.confluent.annotations import KafkaMessage
-from faststream.confluent.broker import KafkaBroker
-from faststream.confluent.response import KafkaResponse
-from faststream.confluent.router import KafkaPublisher, KafkaRoute, KafkaRouter
-from faststream.confluent.schemas import TopicPartition
-from faststream.confluent.testing import TestKafkaBroker
-=======
+
 try:
-    from faststream.testing.app import TestApp
-
     from .annotations import KafkaMessage
     from .broker import KafkaBroker
     from .response import KafkaResponse
@@ -21,7 +12,6 @@
     from faststream.exceptions import INSTALL_FASTSTREAM_CONFLUENT
 
     raise ImportError(INSTALL_FASTSTREAM_CONFLUENT) from e
->>>>>>> 7cabe31c
 
 __all__ = (
     "KafkaBroker",
