<<<<<<< HEAD
from collections.abc import Sequence
from typing import TYPE_CHECKING, Any, Literal, Optional, Union, cast, overload
=======
from collections.abc import Awaitable, Sequence
from functools import wraps
from typing import (
    TYPE_CHECKING,
    Any,
    Callable,
    Optional,
    Union,
    cast,
)
>>>>>>> 5b88c0e3

from faststream._internal.publisher.configs import (
    SpecificationPublisherConfigs,
)
from faststream.confluent.publisher.configs import ConfluentPublisherBaseConfigs
from faststream.exceptions import SetupError

from .specified import SpecificationBatchPublisher, SpecificationDefaultPublisher

if TYPE_CHECKING:
    from confluent_kafka import Message as ConfluentMsg

    from faststream._internal.types import BrokerMiddleware, PublisherMiddleware


def create_publisher(
    *,
    autoflush: bool,
    batch: bool,
    key: Optional[bytes],
    topic: str,
    partition: Optional[int],
    headers: Optional[dict[str, str]],
    reply_to: str,
    # Publisher args
    broker_middlewares: Union[
        Sequence["BrokerMiddleware[ConfluentMsg]"],
        Sequence["BrokerMiddleware[tuple[ConfluentMsg, ...]]"],
    ],
    middlewares: Sequence["PublisherMiddleware"],
    # Specification args
    schema_: Optional[Any],
    title_: Optional[str],
    description_: Optional[str],
    include_in_schema: bool,
) -> Union[
    "SpecificationBatchPublisher",
    "SpecificationDefaultPublisher",
]:
<<<<<<< HEAD
    base_configs = ConfluentPublisherBaseConfigs(
        key=key,
        topic=topic,
        partition=partition,
        headers=headers,
        reply_to=reply_to,
        broker_middlewares=cast(
            "Sequence[BrokerMiddleware[tuple[ConfluentMsg, ...]]]",
            broker_middlewares,
        ),
        middlewares=middlewares,
    )
    specification_configs = SpecificationPublisherConfigs(
        schema_=schema_,
        title_=title_,
        description_=description_,
        include_in_schema=include_in_schema,
    )

=======
>>>>>>> 5b88c0e3
    if batch:
        if key:
            msg = "You can't setup `key` with batch publisher"
            raise SetupError(msg)

<<<<<<< HEAD
        return SpecificationBatchPublisher(
            specification_configs=specification_configs,
            base_configs=base_configs,
        )

    return SpecificationDefaultPublisher(
        specification_configs=specification_configs,
        base_configs=base_configs,
    )
=======
        publisher: Union[
            SpecificationBatchPublisher,
            SpecificationDefaultPublisher,
        ] = SpecificationBatchPublisher(
            topic=topic,
            partition=partition,
            headers=headers,
            reply_to=reply_to,
            broker_middlewares=cast(
                "Sequence[BrokerMiddleware[tuple[ConfluentMsg, ...]]]",
                broker_middlewares,
            ),
            middlewares=middlewares,
            schema_=schema_,
            title_=title_,
            description_=description_,
            include_in_schema=include_in_schema,
        )
        publish_method = "_basic_publish_batch"

    else:
        publisher = SpecificationDefaultPublisher(
            key=key,
            # basic args
            topic=topic,
            partition=partition,
            headers=headers,
            reply_to=reply_to,
            broker_middlewares=cast(
                "Sequence[BrokerMiddleware[ConfluentMsg]]",
                broker_middlewares,
            ),
            middlewares=middlewares,
            schema_=schema_,
            title_=title_,
            description_=description_,
            include_in_schema=include_in_schema,
        )
        publish_method = "_basic_publish"

    if autoflush:
        default_publish: Callable[..., Awaitable[Optional[Any]]] = getattr(
            publisher, publish_method
        )

        @wraps(default_publish)
        async def autoflush_wrapper(*args: Any, **kwargs: Any) -> Optional[Any]:
            result = await default_publish(*args, **kwargs)
            await publisher.flush()
            return result

        setattr(publisher, publish_method, autoflush_wrapper)

    return publisher
>>>>>>> 5b88c0e3
<|MERGE_RESOLUTION|>--- conflicted
+++ resolved
@@ -1,7 +1,3 @@
-<<<<<<< HEAD
-from collections.abc import Sequence
-from typing import TYPE_CHECKING, Any, Literal, Optional, Union, cast, overload
-=======
 from collections.abc import Awaitable, Sequence
 from functools import wraps
 from typing import (
@@ -12,7 +8,6 @@
     Union,
     cast,
 )
->>>>>>> 5b88c0e3
 
 from faststream._internal.publisher.configs import (
     SpecificationPublisherConfigs,
@@ -52,7 +47,6 @@
     "SpecificationBatchPublisher",
     "SpecificationDefaultPublisher",
 ]:
-<<<<<<< HEAD
     base_configs = ConfluentPublisherBaseConfigs(
         key=key,
         topic=topic,
@@ -72,61 +66,24 @@
         include_in_schema=include_in_schema,
     )
 
-=======
->>>>>>> 5b88c0e3
     if batch:
         if key:
             msg = "You can't setup `key` with batch publisher"
             raise SetupError(msg)
 
-<<<<<<< HEAD
-        return SpecificationBatchPublisher(
-            specification_configs=specification_configs,
-            base_configs=base_configs,
-        )
-
-    return SpecificationDefaultPublisher(
-        specification_configs=specification_configs,
-        base_configs=base_configs,
-    )
-=======
         publisher: Union[
             SpecificationBatchPublisher,
             SpecificationDefaultPublisher,
         ] = SpecificationBatchPublisher(
-            topic=topic,
-            partition=partition,
-            headers=headers,
-            reply_to=reply_to,
-            broker_middlewares=cast(
-                "Sequence[BrokerMiddleware[tuple[ConfluentMsg, ...]]]",
-                broker_middlewares,
-            ),
-            middlewares=middlewares,
-            schema_=schema_,
-            title_=title_,
-            description_=description_,
-            include_in_schema=include_in_schema,
+            specification_configs=specification_configs,
+            base_configs=base_configs
         )
         publish_method = "_basic_publish_batch"
 
     else:
         publisher = SpecificationDefaultPublisher(
-            key=key,
-            # basic args
-            topic=topic,
-            partition=partition,
-            headers=headers,
-            reply_to=reply_to,
-            broker_middlewares=cast(
-                "Sequence[BrokerMiddleware[ConfluentMsg]]",
-                broker_middlewares,
-            ),
-            middlewares=middlewares,
-            schema_=schema_,
-            title_=title_,
-            description_=description_,
-            include_in_schema=include_in_schema,
+            specification_configs=specification_configs,
+            base_configs=base_configs
         )
         publish_method = "_basic_publish"
 
@@ -143,5 +100,4 @@
 
         setattr(publisher, publish_method, autoflush_wrapper)
 
-    return publisher
->>>>>>> 5b88c0e3
+    return publisher