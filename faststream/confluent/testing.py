from collections.abc import Generator, Iterable, Iterator
from contextlib import ExitStack, contextmanager
from datetime import datetime, timezone
from typing import (
    TYPE_CHECKING,
    Any,
    Callable,
    Optional,
)
from unittest.mock import AsyncMock, MagicMock

import anyio
from typing_extensions import override

from faststream._internal.endpoint.utils import resolve_custom_func
from faststream._internal.testing.broker import TestBroker, change_producer
from faststream.confluent.broker import KafkaBroker
from faststream.confluent.parser import AsyncConfluentParser
from faststream.confluent.publisher.producer import AsyncConfluentFastProducer
from faststream.confluent.publisher.specified import SpecificationBatchPublisher
from faststream.confluent.schemas import TopicPartition
from faststream.confluent.subscriber.usecase import BatchSubscriber
from faststream.exceptions import SubscriberNotFound
from faststream.message import encode_message, gen_cor_id

if TYPE_CHECKING:
    from faststream._internal.basic_types import SendableMessage
    from faststream.confluent.publisher.specified import SpecificationPublisher
    from faststream.confluent.response import KafkaPublishCommand
    from faststream.confluent.subscriber.usecase import LogicSubscriber


__all__ = ("TestKafkaBroker",)


class TestKafkaBroker(TestBroker[KafkaBroker]):
    """A class to test Kafka brokers."""

    @contextmanager
    def _patch_producer(self, broker: KafkaBroker) -> Iterator[None]:
        fake_producer = FakeProducer(broker)

        with ExitStack() as es:
            es.enter_context(change_producer(broker.config.broker_config, fake_producer))
            yield

    @staticmethod
    async def _fake_connect(  # type: ignore[override]
        broker: KafkaBroker,
        *args: Any,
        **kwargs: Any,
    ) -> Callable[..., AsyncMock]:
        broker.config.broker_config.admin.admin_client = MagicMock()
        return _fake_connection

    @staticmethod
    def create_publisher_fake_subscriber(
        broker: KafkaBroker,
        publisher: "SpecificationPublisher[Any, Any]",
    ) -> tuple["LogicSubscriber[Any]", bool]:
        sub: Optional[LogicSubscriber[Any]] = None
        for handler in broker.subscribers:
            if _is_handler_matches(
                handler,
                topic=publisher.topic,
                partition=publisher.partition,
            ):
                sub = handler
                break

        if sub is None:
            is_real = False

            if publisher.partition:
                tp = TopicPartition(
                    topic=publisher.topic,
                    partition=publisher.partition,
                )
                sub = broker.subscriber(
                    partitions=[tp],
                    batch=isinstance(publisher, SpecificationBatchPublisher),
                    auto_offset_reset="earliest",
                )
            else:
                sub = broker.subscriber(
                    publisher.topic,
                    batch=isinstance(publisher, SpecificationBatchPublisher),
                    auto_offset_reset="earliest",
                )

        else:
            is_real = True

        return sub, is_real


class FakeProducer(AsyncConfluentFastProducer):
    """A fake Kafka producer for testing purposes.

    This class extends AsyncConfluentFastProducer and is used to simulate Kafka message publishing during tests.
    """

    def __init__(self, broker: KafkaBroker) -> None:
        self.broker = broker

        default = AsyncConfluentParser()
        self._parser = resolve_custom_func(broker._parser, default.parse_message)
        self._decoder = resolve_custom_func(broker._decoder, default.decode_message)

    def __bool__(self) -> bool:
        return True

    async def ping(self, timeout: float) -> None:
        return True

    @override
    async def publish(  # type: ignore[override]
        self,
        cmd: "KafkaPublishCommand",
    ) -> None:
        """Publish a message to the Kafka broker."""
        incoming = build_message(
            message=cmd.body,
            topic=cmd.destination,
            key=cmd.key,
            partition=cmd.partition,
            timestamp_ms=cmd.timestamp_ms,
            headers=cmd.headers,
            correlation_id=cmd.correlation_id,
            reply_to=cmd.reply_to,
        )

        for handler in _find_handler(
            self.broker.subscribers,
            cmd.destination,
            cmd.partition,
        ):
            msg_to_send = (
                [incoming] if isinstance(handler, BatchSubscriber) else incoming
            )

            await self._execute_handler(msg_to_send, cmd.destination, handler)

    async def publish_batch(
        self,
        cmd: "KafkaPublishCommand",
    ) -> None:
        """Publish a batch of messages to the Kafka broker."""
        for handler in _find_handler(
            self.broker.subscribers,
            cmd.destination,
            cmd.partition,
        ):
            messages = (
                build_message(
                    message=message,
                    topic=cmd.destination,
                    partition=cmd.partition,
                    timestamp_ms=cmd.timestamp_ms,
                    headers=cmd.headers,
                    correlation_id=cmd.correlation_id,
                    reply_to=cmd.reply_to,
                )
                for message in cmd.batch_bodies
            )

            if isinstance(handler, BatchSubscriber):
                await self._execute_handler(list(messages), cmd.destination, handler)

            else:
                for m in messages:
                    await self._execute_handler(m, cmd.destination, handler)

    @override
    async def request(  # type: ignore[override]
        self,
        cmd: "KafkaPublishCommand",
    ) -> "MockConfluentMessage":
        incoming = build_message(
            message=cmd.body,
            topic=cmd.destination,
            key=cmd.key,
            partition=cmd.partition,
            timestamp_ms=cmd.timestamp_ms,
            headers=cmd.headers,
            correlation_id=cmd.correlation_id,
        )

        for handler in _find_handler(
            self.broker.subscribers,
            cmd.destination,
            cmd.partition,
        ):
            msg_to_send = (
                [incoming] if isinstance(handler, BatchSubscriber) else incoming
            )

            with anyio.fail_after(cmd.timeout):
                return await self._execute_handler(
                    msg_to_send, cmd.destination, handler
                )

        raise SubscriberNotFound

    async def _execute_handler(
        self,
        msg: Any,
        topic: str,
        handler: "LogicSubscriber[Any]",
    ) -> "MockConfluentMessage":
        result = await handler.process_message(msg)

        return build_message(
            topic=topic,
            message=result.body,
            headers=result.headers,
            correlation_id=result.correlation_id or gen_cor_id(),
        )


class MockConfluentMessage:
    def __init__(
        self,
        raw_msg: bytes,
        topic: str,
        key: bytes,
        headers: list[tuple[str, bytes]],
        offset: int,
        partition: int,
        timestamp_type: int,
        timestamp_ms: int,
        error: Optional[str] = None,
    ) -> None:
        self._raw_msg = raw_msg
        self._topic = topic
        self._key = key
        self._headers = headers
        self._error = error
        self._offset = offset
        self._partition = partition
        self._timestamp = (timestamp_type, timestamp_ms)

    def len(self) -> int:
        return len(self._raw_msg)

    def error(self) -> Optional[str]:
        return self._error

    def headers(self) -> list[tuple[str, bytes]]:
        return self._headers

    def key(self) -> bytes:
        return self._key

    def offset(self) -> int:
        return self._offset

    def partition(self) -> int:
        return self._partition

    def timestamp(self) -> tuple[int, int]:
        return self._timestamp

    def topic(self) -> str:
        return self._topic

    def value(self) -> bytes:
        return self._raw_msg


def build_message(
    message: "SendableMessage",
    topic: str,
    *,
    correlation_id: Optional[str] = None,
    partition: Optional[int] = None,
    timestamp_ms: Optional[int] = None,
    key: Optional[bytes] = None,
    headers: Optional[dict[str, str]] = None,
    reply_to: str = "",
) -> MockConfluentMessage:
    """Build a mock confluent_kafka.Message for a sendable message."""
    msg, content_type = encode_message(message)
    k = key or b""
    headers = {
        "content-type": content_type or "",
        "correlation_id": correlation_id or gen_cor_id(),
        "reply_to": reply_to,
        **(headers or {}),
    }

    # https://docs.confluent.io/platform/current/clients/confluent-kafka-python/html/index.html#confluent_kafka.Message.timestamp
    return MockConfluentMessage(
        raw_msg=msg,
        topic=topic,
        key=k,
        headers=[(i, j.encode()) for i, j in headers.items()],
        offset=0,
        partition=partition or 0,
<<<<<<< HEAD
        timestamp_type=0 + 1,
        timestamp_ms=timestamp_ms or int(datetime.now(timezone.utc).timestamp()),
=======
        timestamp_type=1,
        timestamp_ms=timestamp_ms or int(datetime.now().timestamp() * 1000),
>>>>>>> 15e132e4
    )


def _fake_connection(*args: Any, **kwargs: Any) -> AsyncMock:
    mock = AsyncMock()
    mock.getone.return_value = MagicMock()
    mock.getmany.return_value = [MagicMock()]
    return mock


def _find_handler(
    subscribers: Iterable["LogicSubscriber[Any]"],
    topic: str,
    partition: Optional[int],
) -> Generator["LogicSubscriber[Any]", None, None]:
    published_groups = set()
    for handler in subscribers:  # pragma: no branch
        if _is_handler_matches(handler, topic, partition):
            if handler.group_id:
                if handler.group_id in published_groups:
                    continue
                else:
                    published_groups.add(handler.group_id)
            yield handler


def _is_handler_matches(
    handler: "LogicSubscriber[Any]",
    topic: str,
    partition: Optional[int],
) -> bool:
    return bool(
        any(
            p.topic == topic and (partition is None or p.partition == partition)
            for p in handler.partitions
        )
        or topic in handler.topics,
    )<|MERGE_RESOLUTION|>--- conflicted
+++ resolved
@@ -41,7 +41,9 @@
         fake_producer = FakeProducer(broker)
 
         with ExitStack() as es:
-            es.enter_context(change_producer(broker.config.broker_config, fake_producer))
+            es.enter_context(
+                change_producer(broker.config.broker_config, fake_producer)
+            )
             yield
 
     @staticmethod
@@ -297,13 +299,8 @@
         headers=[(i, j.encode()) for i, j in headers.items()],
         offset=0,
         partition=partition or 0,
-<<<<<<< HEAD
-        timestamp_type=0 + 1,
-        timestamp_ms=timestamp_ms or int(datetime.now(timezone.utc).timestamp()),
-=======
         timestamp_type=1,
-        timestamp_ms=timestamp_ms or int(datetime.now().timestamp() * 1000),
->>>>>>> 15e132e4
+        timestamp_ms=timestamp_ms or int(datetime.now(timezone.utc).timestamp() * 1000),
     )
 
 
