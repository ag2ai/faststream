--- conflicted
+++ resolved
@@ -1,41 +1,17 @@
-<<<<<<< HEAD
 import warnings
 from collections.abc import Iterable, Sequence
 from typing import (
     TYPE_CHECKING,
-=======
-from functools import wraps
-from typing import (
-    TYPE_CHECKING,
-    Any,
-    Awaitable,
-    Callable,
-    Dict,
-    Iterable,
->>>>>>> 81238d68
-    Literal,
     Optional,
     Union,
     cast,
-    overload,
 )
 
-<<<<<<< HEAD
 from faststream._internal.constants import EMPTY
 from faststream.confluent.subscriber.specified import (
     SpecificationBatchSubscriber,
     SpecificationConcurrentDefaultSubscriber,
     SpecificationDefaultSubscriber,
-=======
-from faststream.confluent.publisher.asyncapi import (
-    AsyncAPIBatchPublisher,
-    AsyncAPIDefaultPublisher,
-)
-from faststream.confluent.subscriber.asyncapi import (
-    AsyncAPIBatchSubscriber,
-    AsyncAPIConcurrentDefaultSubscriber,
-    AsyncAPIDefaultSubscriber,
->>>>>>> 81238d68
 )
 from faststream.exceptions import SetupError
 from faststream.middlewares import AckPolicy
@@ -44,98 +20,9 @@
     from confluent_kafka import Message as ConfluentMsg
     from fast_depends.dependencies import Dependant
 
-<<<<<<< HEAD
     from faststream._internal.basic_types import AnyDict
     from faststream._internal.types import BrokerMiddleware
-=======
-    from faststream.broker.types import BrokerMiddleware, PublisherMiddleware
->>>>>>> 81238d68
     from faststream.confluent.schemas import TopicPartition
-
-
-@overload
-def create_subscriber(
-    *topics: str,
-    partitions: Sequence["TopicPartition"],
-    polling_interval: float,
-    batch: Literal[True],
-    max_records: Optional[int],
-    # Kafka information
-    group_id: Optional[str],
-    connection_data: "AnyDict",
-    auto_commit: bool,
-    # Subscriber args
-    ack_policy: "AckPolicy",
-    no_ack: bool,
-    max_workers: int,
-    no_reply: bool,
-    broker_dependencies: Iterable["Dependant"],
-    broker_middlewares: Sequence["BrokerMiddleware[tuple[ConfluentMsg, ...]]"],
-    # Specification args
-    title_: Optional[str],
-    description_: Optional[str],
-    include_in_schema: bool,
-) -> "SpecificationBatchSubscriber": ...
-
-
-@overload
-def create_subscriber(
-    *topics: str,
-    partitions: Sequence["TopicPartition"],
-    polling_interval: float,
-    batch: Literal[False],
-    max_records: Optional[int],
-    # Kafka information
-    group_id: Optional[str],
-    connection_data: "AnyDict",
-    auto_commit: bool,
-    # Subscriber args
-    ack_policy: "AckPolicy",
-    no_ack: bool,
-    max_workers: int,
-    no_reply: bool,
-    broker_dependencies: Iterable["Dependant"],
-    broker_middlewares: Sequence["BrokerMiddleware[ConfluentMsg]"],
-    # Specification args
-    title_: Optional[str],
-    description_: Optional[str],
-    include_in_schema: bool,
-) -> Union[
-    "SpecificationDefaultSubscriber",
-    "SpecificationConcurrentDefaultSubscriber",
-]: ...
-
-
-@overload
-def create_subscriber(
-    *topics: str,
-    partitions: Sequence["TopicPartition"],
-    polling_interval: float,
-    batch: bool,
-    max_records: Optional[int],
-    # Kafka information
-    group_id: Optional[str],
-    connection_data: "AnyDict",
-    auto_commit: bool,
-    # Subscriber args
-    ack_policy: "AckPolicy",
-    no_ack: bool,
-    max_workers: int,
-    no_reply: bool,
-    broker_dependencies: Iterable["Dependant"],
-    broker_middlewares: Union[
-        Sequence["BrokerMiddleware[tuple[ConfluentMsg, ...]]"],
-        Sequence["BrokerMiddleware[ConfluentMsg]"],
-    ],
-    # Specification args
-    title_: Optional[str],
-    description_: Optional[str],
-    include_in_schema: bool,
-) -> Union[
-    "SpecificationDefaultSubscriber",
-    "SpecificationBatchSubscriber",
-    "SpecificationConcurrentDefaultSubscriber",
-]: ...
 
 
 def create_subscriber(
@@ -230,7 +117,6 @@
             # concurrent arg
             max_workers=max_workers,
         )
-<<<<<<< HEAD
 
     return SpecificationDefaultSubscriber(
         *topics,
@@ -302,194 +188,4 @@
         raise SetupError(msg)
     if topics and partitions:
         msg = "You can't provide both `topics` and `partitions`."
-        raise SetupError(msg)
-=======
-    else:
-        if max_workers > 1:
-            return AsyncAPIConcurrentDefaultSubscriber(
-                *topics,
-                max_workers=max_workers,
-                partitions=partitions,
-                polling_interval=polling_interval,
-                group_id=group_id,
-                connection_data=connection_data,
-                is_manual=is_manual,
-                no_ack=no_ack,
-                no_reply=no_reply,
-                retry=retry,
-                broker_dependencies=broker_dependencies,
-                broker_middlewares=cast(
-                    "Sequence[BrokerMiddleware[ConfluentMsg]]",
-                    broker_middlewares,
-                ),
-                title_=title_,
-                description_=description_,
-                include_in_schema=include_in_schema,
-            )
-        else:
-            return AsyncAPIDefaultSubscriber(
-                *topics,
-                partitions=partitions,
-                polling_interval=polling_interval,
-                group_id=group_id,
-                connection_data=connection_data,
-                is_manual=is_manual,
-                no_ack=no_ack,
-                no_reply=no_reply,
-                retry=retry,
-                broker_dependencies=broker_dependencies,
-                broker_middlewares=cast(
-                    "Sequence[BrokerMiddleware[ConfluentMsg]]",
-                    broker_middlewares,
-                ),
-                title_=title_,
-                description_=description_,
-                include_in_schema=include_in_schema,
-            )
-
-
-@overload
-def create_publisher(
-    *,
-    batch: Literal[False],
-    key: Optional[bytes],
-    topic: str,
-    partition: Optional[int],
-    headers: Optional[Dict[str, str]],
-    reply_to: str,
-    # Publisher args
-    broker_middlewares: Sequence["BrokerMiddleware[ConfluentMsg]"],
-    middlewares: Sequence["PublisherMiddleware"],
-    # AsyncAPI args
-    schema_: Optional[Any],
-    title_: Optional[str],
-    description_: Optional[str],
-    include_in_schema: bool,
-    autoflush: bool = False,
-) -> "AsyncAPIDefaultPublisher": ...
-
-
-@overload
-def create_publisher(
-    *,
-    batch: Literal[True],
-    key: Optional[bytes],
-    topic: str,
-    partition: Optional[int],
-    headers: Optional[Dict[str, str]],
-    reply_to: str,
-    # Publisher args
-    broker_middlewares: Sequence["BrokerMiddleware[Tuple[ConfluentMsg, ...]]"],
-    middlewares: Sequence["PublisherMiddleware"],
-    # AsyncAPI args
-    schema_: Optional[Any],
-    title_: Optional[str],
-    description_: Optional[str],
-    include_in_schema: bool,
-    autoflush: bool = False,
-) -> "AsyncAPIBatchPublisher": ...
-
-
-@overload
-def create_publisher(
-    *,
-    batch: bool,
-    key: Optional[bytes],
-    topic: str,
-    partition: Optional[int],
-    headers: Optional[Dict[str, str]],
-    reply_to: str,
-    # Publisher args
-    broker_middlewares: Union[
-        Sequence["BrokerMiddleware[Tuple[ConfluentMsg, ...]]"],
-        Sequence["BrokerMiddleware[ConfluentMsg]"],
-    ],
-    middlewares: Sequence["PublisherMiddleware"],
-    # AsyncAPI args
-    schema_: Optional[Any],
-    title_: Optional[str],
-    description_: Optional[str],
-    include_in_schema: bool,
-    autoflush: bool = False,
-) -> Union[
-    "AsyncAPIBatchPublisher",
-    "AsyncAPIDefaultPublisher",
-]: ...
-
-
-def create_publisher(
-    *,
-    batch: bool,
-    key: Optional[bytes],
-    topic: str,
-    partition: Optional[int],
-    headers: Optional[Dict[str, str]],
-    reply_to: str,
-    # Publisher args
-    broker_middlewares: Union[
-        Sequence["BrokerMiddleware[Tuple[ConfluentMsg, ...]]"],
-        Sequence["BrokerMiddleware[ConfluentMsg]"],
-    ],
-    middlewares: Sequence["PublisherMiddleware"],
-    # AsyncAPI args
-    schema_: Optional[Any],
-    title_: Optional[str],
-    description_: Optional[str],
-    include_in_schema: bool,
-    autoflush: bool = False,
-) -> Union[
-    "AsyncAPIBatchPublisher",
-    "AsyncAPIDefaultPublisher",
-]:
-    publisher: Union[AsyncAPIBatchPublisher, AsyncAPIDefaultPublisher]
-    if batch:
-        if key:
-            raise SetupError("You can't setup `key` with batch publisher")
-
-        publisher = AsyncAPIBatchPublisher(
-            topic=topic,
-            partition=partition,
-            headers=headers,
-            reply_to=reply_to,
-            broker_middlewares=cast(
-                "Sequence[BrokerMiddleware[Tuple[ConfluentMsg, ...]]]",
-                broker_middlewares,
-            ),
-            middlewares=middlewares,
-            schema_=schema_,
-            title_=title_,
-            description_=description_,
-            include_in_schema=include_in_schema,
-        )
-    else:
-        publisher = AsyncAPIDefaultPublisher(
-            key=key,
-            # basic args
-            topic=topic,
-            partition=partition,
-            headers=headers,
-            reply_to=reply_to,
-            broker_middlewares=cast(
-                "Sequence[BrokerMiddleware[ConfluentMsg]]",
-                broker_middlewares,
-            ),
-            middlewares=middlewares,
-            schema_=schema_,
-            title_=title_,
-            description_=description_,
-            include_in_schema=include_in_schema,
-        )
-
-    if autoflush:
-        default_publish: Callable[..., Awaitable[Optional[Any]]] = publisher.publish
-
-        @wraps(default_publish)
-        async def autoflush_wrapper(*args: Any, **kwargs: Any) -> Optional[Any]:
-            result = await default_publish(*args, **kwargs)
-            await publisher.flush()
-            return result
-
-        publisher.publish = autoflush_wrapper  # type: ignore[method-assign]
-
-    return publisher
->>>>>>> 81238d68
+        raise SetupError(msg)