import warnings
from collections.abc import Iterable, Sequence
from typing import (
    TYPE_CHECKING,
    Literal,
    Optional,
    Union,
    cast,
    overload,
)

from faststream._internal.constants import EMPTY
from faststream.confluent.subscriber.specified import (
    SpecificationBatchSubscriber,
    SpecificationDefaultSubscriber,
)
from faststream.exceptions import SetupError
from faststream.middlewares import AckPolicy

if TYPE_CHECKING:
    from confluent_kafka import Message as ConfluentMsg
    from fast_depends.dependencies import Dependant

    from faststream._internal.basic_types import AnyDict
    from faststream._internal.types import BrokerMiddleware
    from faststream.confluent.schemas import TopicPartition


@overload
def create_subscriber(
    *topics: str,
    partitions: Sequence["TopicPartition"],
    polling_interval: float,
    batch: Literal[True],
    max_records: Optional[int],
    # Kafka information
    group_id: Optional[str],
    connection_data: "AnyDict",
    is_manual: bool,
    # Subscriber args
    ack_policy: "AckPolicy",
    no_ack: bool,
    no_reply: bool,
    broker_dependencies: Iterable["Dependant"],
    broker_middlewares: Iterable["BrokerMiddleware[tuple[ConfluentMsg, ...]]"],
    # Specification args
    title_: Optional[str],
    description_: Optional[str],
    include_in_schema: bool,
) -> "SpecificationBatchSubscriber": ...


@overload
def create_subscriber(
    *topics: str,
    partitions: Sequence["TopicPartition"],
    polling_interval: float,
    batch: Literal[False],
    max_records: Optional[int],
    # Kafka information
    group_id: Optional[str],
    connection_data: "AnyDict",
    is_manual: bool,
    # Subscriber args
    ack_policy: "AckPolicy",
    no_ack: bool,
    no_reply: bool,
    broker_dependencies: Iterable["Dependant"],
    broker_middlewares: Iterable["BrokerMiddleware[ConfluentMsg]"],
    # Specification args
    title_: Optional[str],
    description_: Optional[str],
    include_in_schema: bool,
) -> "SpecificationDefaultSubscriber": ...


@overload
def create_subscriber(
    *topics: str,
    partitions: Sequence["TopicPartition"],
    polling_interval: float,
    batch: bool,
    max_records: Optional[int],
    # Kafka information
    group_id: Optional[str],
    connection_data: "AnyDict",
    is_manual: bool,
    # Subscriber args
    ack_policy: "AckPolicy",
    no_ack: bool,
    no_reply: bool,
<<<<<<< HEAD
    broker_dependencies: Iterable["Dependant"],
    broker_middlewares: Iterable[
        "BrokerMiddleware[Union[ConfluentMsg, tuple[ConfluentMsg, ...]]]"
=======
    retry: bool,
    broker_dependencies: Iterable["Depends"],
    broker_middlewares: Union[
        Iterable["BrokerMiddleware[Tuple[ConfluentMsg, ...]]"],
        Iterable["BrokerMiddleware[ConfluentMsg]"],
>>>>>>> 9bc7a05c
    ],
    # Specification args
    title_: Optional[str],
    description_: Optional[str],
    include_in_schema: bool,
) -> Union[
    "SpecificationDefaultSubscriber",
    "SpecificationBatchSubscriber",
]: ...


def create_subscriber(
    *topics: str,
    partitions: Sequence["TopicPartition"],
    polling_interval: float,
    batch: bool,
    max_records: Optional[int],
    # Kafka information
    group_id: Optional[str],
    connection_data: "AnyDict",
    is_manual: bool,
    # Subscriber args
    ack_policy: "AckPolicy",
    no_ack: bool,
    no_reply: bool,
<<<<<<< HEAD
    broker_dependencies: Iterable["Dependant"],
    broker_middlewares: Iterable[
        "BrokerMiddleware[Union[ConfluentMsg, tuple[ConfluentMsg, ...]]]"
=======
    retry: bool,
    broker_dependencies: Iterable["Depends"],
    broker_middlewares: Union[
        Iterable["BrokerMiddleware[Tuple[ConfluentMsg, ...]]"],
        Iterable["BrokerMiddleware[ConfluentMsg]"],
>>>>>>> 9bc7a05c
    ],
    # Specification args
    title_: Optional[str],
    description_: Optional[str],
    include_in_schema: bool,
) -> Union[
    "SpecificationDefaultSubscriber",
    "SpecificationBatchSubscriber",
]:
    _validate_input_for_misconfigure(
        ack_policy=ack_policy, is_manual=is_manual, no_ack=no_ack
    )

    if ack_policy is EMPTY:
        ack_policy = AckPolicy.DO_NOTHING if no_ack else AckPolicy.REJECT_ON_ERROR

    if batch:
        return SpecificationBatchSubscriber(
            *topics,
            partitions=partitions,
            polling_interval=polling_interval,
            max_records=max_records,
            group_id=group_id,
            connection_data=connection_data,
            is_manual=is_manual,
            ack_policy=ack_policy,
            no_reply=no_reply,
            broker_dependencies=broker_dependencies,
            broker_middlewares=cast(
                Iterable["BrokerMiddleware[Tuple[ConfluentMsg, ...]]"],
                broker_middlewares,
            ),
            title_=title_,
            description_=description_,
            include_in_schema=include_in_schema,
        )
<<<<<<< HEAD
    return SpecificationDefaultSubscriber(
        *topics,
        partitions=partitions,
        polling_interval=polling_interval,
        group_id=group_id,
        connection_data=connection_data,
        is_manual=is_manual,
        ack_policy=ack_policy,
        no_reply=no_reply,
        broker_dependencies=broker_dependencies,
        broker_middlewares=broker_middlewares,
        title_=title_,
        description_=description_,
        include_in_schema=include_in_schema,
    )


def _validate_input_for_misconfigure(
    *,
    ack_policy: "AckPolicy",
    is_manual: bool,
    no_ack: bool,
) -> None:
    if no_ack is not EMPTY:
        warnings.warn(
            "`no_ack` option was deprecated in prior to `ack_policy=AckPolicy.DO_NOTHING`. Scheduled to remove in 0.7.0",
            category=DeprecationWarning,
            stacklevel=4,
        )

        if ack_policy is not EMPTY:
            msg = "You can't use deprecated `no_ack` and `ack_policy` simultaneously. Please, use `ack_policy` only."
            raise SetupError(msg)

    if ack_policy is not EMPTY and not is_manual:
        warnings.warn(
            "You can't use acknowledgement policy with `is_manual=False` subscriber",
            RuntimeWarning,
            stacklevel=4,
=======
    else:
        return AsyncAPIDefaultSubscriber(
            *topics,
            partitions=partitions,
            polling_interval=polling_interval,
            group_id=group_id,
            connection_data=connection_data,
            is_manual=is_manual,
            no_ack=no_ack,
            no_reply=no_reply,
            retry=retry,
            broker_dependencies=broker_dependencies,
            broker_middlewares=cast(
                Iterable["BrokerMiddleware[ConfluentMsg]"], broker_middlewares
            ),
            title_=title_,
            description_=description_,
            include_in_schema=include_in_schema,
>>>>>>> 9bc7a05c
        )<|MERGE_RESOLUTION|>--- conflicted
+++ resolved
@@ -89,17 +89,10 @@
     ack_policy: "AckPolicy",
     no_ack: bool,
     no_reply: bool,
-<<<<<<< HEAD
-    broker_dependencies: Iterable["Dependant"],
-    broker_middlewares: Iterable[
-        "BrokerMiddleware[Union[ConfluentMsg, tuple[ConfluentMsg, ...]]]"
-=======
-    retry: bool,
-    broker_dependencies: Iterable["Depends"],
+    broker_dependencies: Iterable["Dependant"],
     broker_middlewares: Union[
-        Iterable["BrokerMiddleware[Tuple[ConfluentMsg, ...]]"],
+        Iterable["BrokerMiddleware[tuple[ConfluentMsg, ...]]"],
         Iterable["BrokerMiddleware[ConfluentMsg]"],
->>>>>>> 9bc7a05c
     ],
     # Specification args
     title_: Optional[str],
@@ -125,17 +118,10 @@
     ack_policy: "AckPolicy",
     no_ack: bool,
     no_reply: bool,
-<<<<<<< HEAD
-    broker_dependencies: Iterable["Dependant"],
-    broker_middlewares: Iterable[
-        "BrokerMiddleware[Union[ConfluentMsg, tuple[ConfluentMsg, ...]]]"
-=======
-    retry: bool,
-    broker_dependencies: Iterable["Depends"],
+    broker_dependencies: Iterable["Dependant"],
     broker_middlewares: Union[
-        Iterable["BrokerMiddleware[Tuple[ConfluentMsg, ...]]"],
+        Iterable["BrokerMiddleware[tuple[ConfluentMsg, ...]]"],
         Iterable["BrokerMiddleware[ConfluentMsg]"],
->>>>>>> 9bc7a05c
     ],
     # Specification args
     title_: Optional[str],
@@ -165,14 +151,14 @@
             no_reply=no_reply,
             broker_dependencies=broker_dependencies,
             broker_middlewares=cast(
-                Iterable["BrokerMiddleware[Tuple[ConfluentMsg, ...]]"],
+                Iterable["BrokerMiddleware[tuple[ConfluentMsg, ...]]"],
                 broker_middlewares,
             ),
             title_=title_,
             description_=description_,
             include_in_schema=include_in_schema,
         )
-<<<<<<< HEAD
+
     return SpecificationDefaultSubscriber(
         *topics,
         partitions=partitions,
@@ -183,7 +169,10 @@
         ack_policy=ack_policy,
         no_reply=no_reply,
         broker_dependencies=broker_dependencies,
-        broker_middlewares=broker_middlewares,
+        broker_middlewares=cast(
+            Iterable["BrokerMiddleware[ConfluentMsg]"],
+            broker_middlewares,
+        ),
         title_=title_,
         description_=description_,
         include_in_schema=include_in_schema,
@@ -212,24 +201,4 @@
             "You can't use acknowledgement policy with `is_manual=False` subscriber",
             RuntimeWarning,
             stacklevel=4,
-=======
-    else:
-        return AsyncAPIDefaultSubscriber(
-            *topics,
-            partitions=partitions,
-            polling_interval=polling_interval,
-            group_id=group_id,
-            connection_data=connection_data,
-            is_manual=is_manual,
-            no_ack=no_ack,
-            no_reply=no_reply,
-            retry=retry,
-            broker_dependencies=broker_dependencies,
-            broker_middlewares=cast(
-                Iterable["BrokerMiddleware[ConfluentMsg]"], broker_middlewares
-            ),
-            title_=title_,
-            description_=description_,
-            include_in_schema=include_in_schema,
->>>>>>> 9bc7a05c
         )