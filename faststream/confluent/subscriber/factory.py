import warnings
from collections.abc import Iterable, Sequence
from typing import (
    TYPE_CHECKING,
    Literal,
    Optional,
    Union,
    cast,
    overload,
)

from faststream._internal.constants import EMPTY
from faststream.exceptions import SetupError
from faststream.confluent.subscriber.specified import (
    SpecificationBatchSubscriber,
    SpecificationDefaultSubscriber,
)
from faststream.exceptions import SetupError
from faststream.middlewares import AckPolicy

if TYPE_CHECKING:
    from confluent_kafka import Message as ConfluentMsg
    from fast_depends.dependencies import Dependant

    from faststream._internal.basic_types import AnyDict
    from faststream._internal.types import BrokerMiddleware
    from faststream.confluent.schemas import TopicPartition


@overload
def create_subscriber(
    *topics: str,
    partitions: Sequence["TopicPartition"],
    polling_interval: float,
    batch: Literal[True],
    max_records: Optional[int],
    # Kafka information
    group_id: Optional[str],
    connection_data: "AnyDict",
    is_manual: bool,
    # Subscriber args
    ack_policy: "AckPolicy",
    no_ack: bool,
    no_reply: bool,
    broker_dependencies: Iterable["Dependant"],
    broker_middlewares: Iterable["BrokerMiddleware[tuple[ConfluentMsg, ...]]"],
    # Specification args
    title_: Optional[str],
    description_: Optional[str],
    include_in_schema: bool,
) -> "SpecificationBatchSubscriber": ...


@overload
def create_subscriber(
    *topics: str,
    partitions: Sequence["TopicPartition"],
    polling_interval: float,
    batch: Literal[False],
    max_records: Optional[int],
    # Kafka information
    group_id: Optional[str],
    connection_data: "AnyDict",
    is_manual: bool,
    # Subscriber args
    ack_policy: "AckPolicy",
    no_ack: bool,
    no_reply: bool,
    broker_dependencies: Iterable["Dependant"],
    broker_middlewares: Iterable["BrokerMiddleware[ConfluentMsg]"],
    # Specification args
    title_: Optional[str],
    description_: Optional[str],
    include_in_schema: bool,
) -> "SpecificationDefaultSubscriber": ...


@overload
def create_subscriber(
    *topics: str,
    partitions: Sequence["TopicPartition"],
    polling_interval: float,
    batch: bool,
    max_records: Optional[int],
    # Kafka information
    group_id: Optional[str],
    connection_data: "AnyDict",
    is_manual: bool,
    # Subscriber args
    ack_policy: "AckPolicy",
    no_ack: bool,
    no_reply: bool,
    broker_dependencies: Iterable["Dependant"],
    broker_middlewares: Union[
        Iterable["BrokerMiddleware[tuple[ConfluentMsg, ...]]"],
        Iterable["BrokerMiddleware[ConfluentMsg]"],
    ],
    # Specification args
    title_: Optional[str],
    description_: Optional[str],
    include_in_schema: bool,
) -> Union[
    "SpecificationDefaultSubscriber",
    "SpecificationBatchSubscriber",
]: ...


def create_subscriber(
    *topics: str,
    partitions: Sequence["TopicPartition"],
    polling_interval: float,
    batch: bool,
    max_records: Optional[int],
    # Kafka information
    group_id: Optional[str],
    connection_data: "AnyDict",
    is_manual: bool,
    # Subscriber args
    ack_policy: "AckPolicy",
    no_ack: bool,
    no_reply: bool,
    broker_dependencies: Iterable["Dependant"],
    broker_middlewares: Union[
        Iterable["BrokerMiddleware[tuple[ConfluentMsg, ...]]"],
        Iterable["BrokerMiddleware[ConfluentMsg]"],
    ],
    # Specification args
    title_: Optional[str],
    description_: Optional[str],
    include_in_schema: bool,
) -> Union[
    "SpecificationDefaultSubscriber",
    "SpecificationBatchSubscriber",
]:
    _validate_input_for_misconfigure(
<<<<<<< HEAD
        ack_policy=ack_policy, is_manual=is_manual, no_ack=no_ack
    )

    if ack_policy is EMPTY:
        ack_policy = AckPolicy.DO_NOTHING if no_ack else AckPolicy.REJECT_ON_ERROR
=======
        ack_policy=ack_policy, is_manual=is_manual, group_id=group_id,
    )

    if ack_policy is EMPTY:
        if not is_manual:
            ack_policy = AckPolicy.DO_NOTHING
        else:
            ack_policy = AckPolicy.REJECT_ON_ERROR
>>>>>>> 157151bd

    if batch:
        return SpecificationBatchSubscriber(
            *topics,
            partitions=partitions,
            polling_interval=polling_interval,
            max_records=max_records,
            group_id=group_id,
            connection_data=connection_data,
            is_manual=is_manual,
            ack_policy=ack_policy,
            no_reply=no_reply,
            broker_dependencies=broker_dependencies,
            broker_middlewares=cast(
                Iterable["BrokerMiddleware[tuple[ConfluentMsg, ...]]"],
                broker_middlewares,
            ),
            title_=title_,
            description_=description_,
            include_in_schema=include_in_schema,
        )

    return SpecificationDefaultSubscriber(
        *topics,
        partitions=partitions,
        polling_interval=polling_interval,
        group_id=group_id,
        connection_data=connection_data,
        is_manual=is_manual,
        ack_policy=ack_policy,
        no_reply=no_reply,
        broker_dependencies=broker_dependencies,
        broker_middlewares=cast(
            Iterable["BrokerMiddleware[ConfluentMsg]"],
            broker_middlewares,
        ),
        title_=title_,
        description_=description_,
        include_in_schema=include_in_schema,
    )


def _validate_input_for_misconfigure(
    *,
    ack_policy: "AckPolicy",
    is_manual: bool,
<<<<<<< HEAD
    no_ack: bool,
) -> None:
    if no_ack is not EMPTY:
        warnings.warn(
            "`no_ack` option was deprecated in prior to `ack_policy=AckPolicy.DO_NOTHING`. Scheduled to remove in 0.7.0",
            category=DeprecationWarning,
            stacklevel=4,
        )

        if ack_policy is not EMPTY:
            msg = "You can't use deprecated `no_ack` and `ack_policy` simultaneously. Please, use `ack_policy` only."
            raise SetupError(msg)

    if ack_policy is not EMPTY and not is_manual:
=======
    group_id: Optional[str],
) -> None:
    if not is_manual and ack_policy is not EMPTY and ack_policy is not AckPolicy.ACK_FIRST:
        warnings.warn(
            "You can't use ack_policy other then AckPolicy.ACK_FIRST with `auto_commit=True`",
            RuntimeWarning,
            stacklevel=4,
        )
    elif is_manual and ack_policy is not EMPTY and ack_policy is AckPolicy.ACK_FIRST:
>>>>>>> 157151bd
        warnings.warn(
            "You can't use AckPolicy.ACK_FIRST with `auto_commit=False`",
            RuntimeWarning,
            stacklevel=4,
        )

    if is_manual and not group_id:
        msg = "You must use `group_id` with manual commit mode."
        raise SetupError(msg)
<|MERGE_RESOLUTION|>--- conflicted
+++ resolved
@@ -10,7 +10,6 @@
 )
 
 from faststream._internal.constants import EMPTY
-from faststream.exceptions import SetupError
 from faststream.confluent.subscriber.specified import (
     SpecificationBatchSubscriber,
     SpecificationDefaultSubscriber,
@@ -37,7 +36,7 @@
     # Kafka information
     group_id: Optional[str],
     connection_data: "AnyDict",
-    is_manual: bool,
+    auto_commit: bool,
     # Subscriber args
     ack_policy: "AckPolicy",
     no_ack: bool,
@@ -61,7 +60,7 @@
     # Kafka information
     group_id: Optional[str],
     connection_data: "AnyDict",
-    is_manual: bool,
+    auto_commit: bool,
     # Subscriber args
     ack_policy: "AckPolicy",
     no_ack: bool,
@@ -85,7 +84,7 @@
     # Kafka information
     group_id: Optional[str],
     connection_data: "AnyDict",
-    is_manual: bool,
+    auto_commit: bool,
     # Subscriber args
     ack_policy: "AckPolicy",
     no_ack: bool,
@@ -114,7 +113,7 @@
     # Kafka information
     group_id: Optional[str],
     connection_data: "AnyDict",
-    is_manual: bool,
+    auto_commit: bool,
     # Subscriber args
     ack_policy: "AckPolicy",
     no_ack: bool,
@@ -133,22 +132,26 @@
     "SpecificationBatchSubscriber",
 ]:
     _validate_input_for_misconfigure(
-<<<<<<< HEAD
-        ack_policy=ack_policy, is_manual=is_manual, no_ack=no_ack
+        *topics,
+        partitions=partitions,
+        ack_policy=ack_policy,
+        no_ack=no_ack,
+        auto_commit=auto_commit,
+        group_id=group_id,
     )
 
+    if auto_commit is not EMPTY:
+        ack_policy = AckPolicy.ACK_FIRST if auto_commit else AckPolicy.REJECT_ON_ERROR
+
+    if no_ack is not EMPTY:
+        ack_policy = AckPolicy.DO_NOTHING if no_ack else EMPTY
+
     if ack_policy is EMPTY:
-        ack_policy = AckPolicy.DO_NOTHING if no_ack else AckPolicy.REJECT_ON_ERROR
-=======
-        ack_policy=ack_policy, is_manual=is_manual, group_id=group_id,
-    )
-
-    if ack_policy is EMPTY:
-        if not is_manual:
-            ack_policy = AckPolicy.DO_NOTHING
-        else:
-            ack_policy = AckPolicy.REJECT_ON_ERROR
->>>>>>> 157151bd
+        ack_policy = AckPolicy.ACK_FIRST
+
+    if ack_policy is AckPolicy.ACK_FIRST:
+        connection_data["enable_auto_commit"] = True
+        ack_policy = AckPolicy.DO_NOTHING
 
     if batch:
         return SpecificationBatchSubscriber(
@@ -158,7 +161,6 @@
             max_records=max_records,
             group_id=group_id,
             connection_data=connection_data,
-            is_manual=is_manual,
             ack_policy=ack_policy,
             no_reply=no_reply,
             broker_dependencies=broker_dependencies,
@@ -177,7 +179,6 @@
         polling_interval=polling_interval,
         group_id=group_id,
         connection_data=connection_data,
-        is_manual=is_manual,
         ack_policy=ack_policy,
         no_reply=no_reply,
         broker_dependencies=broker_dependencies,
@@ -192,12 +193,26 @@
 
 
 def _validate_input_for_misconfigure(
-    *,
-    ack_policy: "AckPolicy",
-    is_manual: bool,
-<<<<<<< HEAD
-    no_ack: bool,
+    *topics: str,
+    partitions: Sequence["TopicPartition"],
+    ack_policy: "AckPolicy",
+    auto_commit: bool,
+    no_ack: bool,
+    group_id: Optional[str],
 ) -> None:
+    if auto_commit is not EMPTY:
+        warnings.warn(
+            "`auto_commit` option was deprecated in prior to `ack_policy=AckPolicy.ACK_FIRST`. Scheduled to remove in 0.7.0",
+            category=DeprecationWarning,
+            stacklevel=4,
+        )
+
+        if ack_policy is not EMPTY:
+            msg = "You can't use deprecated `auto_commit` and `ack_policy` simultaneously. Please, use `ack_policy` only."
+            raise SetupError(msg)
+
+        ack_policy = AckPolicy.ACK_FIRST if auto_commit else AckPolicy.REJECT_ON_ERROR
+
     if no_ack is not EMPTY:
         warnings.warn(
             "`no_ack` option was deprecated in prior to `ack_policy=AckPolicy.DO_NOTHING`. Scheduled to remove in 0.7.0",
@@ -209,24 +224,18 @@
             msg = "You can't use deprecated `no_ack` and `ack_policy` simultaneously. Please, use `ack_policy` only."
             raise SetupError(msg)
 
-    if ack_policy is not EMPTY and not is_manual:
-=======
-    group_id: Optional[str],
-) -> None:
-    if not is_manual and ack_policy is not EMPTY and ack_policy is not AckPolicy.ACK_FIRST:
-        warnings.warn(
-            "You can't use ack_policy other then AckPolicy.ACK_FIRST with `auto_commit=True`",
-            RuntimeWarning,
-            stacklevel=4,
-        )
-    elif is_manual and ack_policy is not EMPTY and ack_policy is AckPolicy.ACK_FIRST:
->>>>>>> 157151bd
-        warnings.warn(
-            "You can't use AckPolicy.ACK_FIRST with `auto_commit=False`",
-            RuntimeWarning,
-            stacklevel=4,
-        )
-
-    if is_manual and not group_id:
+        ack_policy = AckPolicy.DO_NOTHING if no_ack else EMPTY
+
+    if ack_policy is EMPTY:
+        ack_policy = AckPolicy.ACK_FIRST
+
+    if not group_id and ack_policy is not AckPolicy.ACK_FIRST:
         msg = "You must use `group_id` with manual commit mode."
         raise SetupError(msg)
+
+    if not topics and not partitions:
+        msg = "You should provide either `topics` or `partitions`."
+        raise SetupError(msg)
+    if topics and partitions:
+        msg = "You can't provide both `topics` and `partitions`."
+        raise SetupError(msg)