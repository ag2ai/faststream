import warnings
from collections.abc import Iterable, Sequence
<<<<<<< HEAD
from typing import TYPE_CHECKING, Literal, Optional, Union, overload
=======
from typing import (
    TYPE_CHECKING,
    Optional,
    Union,
    cast,
)
>>>>>>> 5b88c0e3

from faststream._internal.constants import EMPTY
from faststream._internal.subscriber.configs import (
    SpecificationSubscriberOptions,
)
from faststream.confluent.subscriber.configs import ConfluentSubscriberBaseConfigs
from faststream.confluent.subscriber.specified import (
    SpecificationBatchSubscriber,
    SpecificationConcurrentDefaultSubscriber,
    SpecificationDefaultSubscriber,
)
from faststream.exceptions import SetupError
from faststream.middlewares import AckPolicy

if TYPE_CHECKING:
    from confluent_kafka import Message as ConfluentMsg
    from fast_depends.dependencies import Dependant

    from faststream._internal.basic_types import AnyDict
    from faststream._internal.types import BrokerMiddleware
    from faststream.confluent.schemas import TopicPartition


def create_subscriber(
    *topics: str,
    partitions: Sequence["TopicPartition"],
    polling_interval: float,
    batch: bool,
    max_records: Optional[int],
    # Kafka information
    group_id: Optional[str],
    connection_data: "AnyDict",
    auto_commit: bool,
    # Subscriber args
    ack_policy: "AckPolicy",
    no_ack: bool,
    max_workers: int,
    no_reply: bool,
    broker_dependencies: Iterable["Dependant"],
    broker_middlewares: Union[
        Sequence["BrokerMiddleware[tuple[ConfluentMsg, ...]]"],
        Sequence["BrokerMiddleware[ConfluentMsg]"],
    ],
    # Specification args
    title_: Optional[str],
    description_: Optional[str],
    include_in_schema: bool,
) -> Union[
    "SpecificationDefaultSubscriber",
    "SpecificationBatchSubscriber",
    "SpecificationConcurrentDefaultSubscriber",
]:
    _validate_input_for_misconfigure(
        *topics,
        group_id=group_id,
        partitions=partitions,
        ack_policy=ack_policy,
        no_ack=no_ack,
        auto_commit=auto_commit,
        max_workers=max_workers,
    )

    base_configs = ConfluentSubscriberBaseConfigs(
        topics=topics,
        partitions=partitions,
        polling_interval=polling_interval,
        group_id=group_id,
        connection_data=connection_data,
        auto_commit=auto_commit,
        no_ack=no_ack,
        broker_middlewares=broker_middlewares,
        no_reply=no_reply,
        broker_dependencies=broker_dependencies,
        ack_policy=ack_policy,
        default_decoder=EMPTY,
        default_parser=EMPTY,
    )

    specification_configs = SpecificationSubscriberOptions(
        title_=title_,
        description_=description_,
        include_in_schema=include_in_schema,
    )

    if batch:
        return SpecificationBatchSubscriber(
            specification_configs=specification_configs,
            base_configs=base_configs,
            max_records=max_records,
        )

    if max_workers > 1:
        return SpecificationConcurrentDefaultSubscriber(
            specification_configs=specification_configs,
            base_configs=base_configs,
            # concurrent arg
            max_workers=max_workers,
        )

    return SpecificationDefaultSubscriber(
        specification_configs=specification_configs,
        base_configs=base_configs,
    )


def _validate_input_for_misconfigure(
    *topics: str,
    ack_policy: "AckPolicy",
    auto_commit: bool,
    no_ack: bool,
    max_workers: int,
    group_id: Optional[str],
    partitions: Iterable["TopicPartition"],
) -> None:
    if auto_commit is not EMPTY:
        warnings.warn(
            "`auto_commit` option was deprecated in prior to `ack_policy=AckPolicy.ACK_FIRST`. Scheduled to remove in 0.7.0",
            category=DeprecationWarning,
            stacklevel=4,
        )

        if ack_policy is not EMPTY:
            msg = "You can't use deprecated `auto_commit` and `ack_policy` simultaneously. Please, use `ack_policy` only."
            raise SetupError(msg)

        ack_policy = AckPolicy.ACK_FIRST if auto_commit else AckPolicy.REJECT_ON_ERROR

    if no_ack is not EMPTY:
        warnings.warn(
            "`no_ack` option was deprecated in prior to `ack_policy=AckPolicy.DO_NOTHING`. Scheduled to remove in 0.7.0",
            category=DeprecationWarning,
            stacklevel=4,
        )

        if ack_policy is not EMPTY:
            msg = "You can't use deprecated `no_ack` and `ack_policy` simultaneously. Please, use `ack_policy` only."
            raise SetupError(msg)

        ack_policy = AckPolicy.DO_NOTHING if no_ack else EMPTY

    if ack_policy is EMPTY:
        ack_policy = AckPolicy.ACK_FIRST

    if AckPolicy.ACK_FIRST is not AckPolicy.ACK_FIRST and max_workers > 1:
        msg = "Max workers not work with manual commit mode."
        raise SetupError(msg)

    if not topics and not partitions:
        msg = "You should provide either `topics` or `partitions`."
        raise SetupError(msg)

    if topics and partitions:
        msg = "You can't provide both `topics` and `partitions`."
        raise SetupError(msg)

    if not group_id and ack_policy is not AckPolicy.ACK_FIRST:
        msg = "You must use `group_id` with manual commit mode."
        raise SetupError(msg)<|MERGE_RESOLUTION|>--- conflicted
+++ resolved
@@ -1,15 +1,10 @@
 import warnings
 from collections.abc import Iterable, Sequence
-<<<<<<< HEAD
-from typing import TYPE_CHECKING, Literal, Optional, Union, overload
-=======
 from typing import (
     TYPE_CHECKING,
     Optional,
     Union,
-    cast,
 )
->>>>>>> 5b88c0e3
 
 from faststream._internal.constants import EMPTY
 from faststream._internal.subscriber.configs import (
