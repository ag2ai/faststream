--- conflicted
+++ resolved
@@ -36,53 +36,13 @@
     async def _fake_connect(broker: NatsBroker, *args: Any, **kwargs: Any) -> None:
         broker._js_producer = broker._producer = FakeProducer(broker)  # type: ignore[assignment]
 
-<<<<<<< HEAD
     @staticmethod
     def remove_publisher_fake_subscriber(
         broker: NatsBroker, publisher: Publisher
     ) -> None:
         broker.handlers.pop(Handler.get_routing_hash(publisher.subject), None)
-=======
-class PatchedMessage(Msg):
-    async def ack(self) -> None:
-        pass
 
-    async def ack_sync(self, timeout: float = 1) -> "PatchedMessage":
-        return self
-
-    async def nak(self, delay: Union[int, float, None] = None) -> None:
-        pass
-
-    async def term(self) -> None:
-        pass
-
-    async def in_progress(self) -> None:
-        pass
-
-
-def build_message(
-    message: SendableMessage,
-    subject: str,
-    *,
-    reply_to: str = "",
-    correlation_id: Optional[str] = None,
-    headers: Optional[Dict[str, Any]] = None,
-) -> PatchedMessage:
-    msg, content_type = encode_message(message)
-    return PatchedMessage(
-        _client=None,  # type: ignore[arg-type]
-        subject=subject,
-        reply=reply_to,
-        data=msg,
-        headers={
-            "content-type": content_type or "",
-            "correlation_id": correlation_id or str(uuid4()),
-            **(headers or {}),
-        },
-    )
->>>>>>> 5ab1c5e0
-
-
+        
 class FakeProducer(NatsFastProducer):
     def __init__(self, broker: NatsBroker):
         self.broker = broker
