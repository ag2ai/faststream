--- conflicted
+++ resolved
@@ -1,13 +1,6 @@
 from typing import Dict
 
-<<<<<<< HEAD
-from fast_depends.core import build_call_model
-
-from faststream.asyncapi.message import get_response_schema, parse_handler_params
-=======
-from faststream.asyncapi.base import AsyncAPIOperation
 from faststream.asyncapi.message import parse_handler_params
->>>>>>> 578db7b4
 from faststream.asyncapi.schema import (
     Channel,
     ChannelBinding,
@@ -16,7 +9,7 @@
     Operation,
 )
 from faststream.asyncapi.schema.bindings import nats
-from faststream.asyncapi.utils import resolve_payloads
+from faststream.asyncapi.utils import resolve_payloads, to_camelcase
 from faststream.nats.handler import LogicNatsHandler
 from faststream.nats.publisher import LogicPublisher
 
@@ -56,20 +49,7 @@
 
 class Publisher(LogicPublisher):
     def schema(self) -> Dict[str, Channel]:
-<<<<<<< HEAD
-        payloads = []
-
-        for call in self.calls:
-            call_model = build_call_model(call)
-            body = get_response_schema(
-                call_model,
-                prefix=f"{self.name}:Message",
-            )
-            if body:
-                payloads.append((body, to_camelcase(call.__name__)))
-=======
         payloads = super().get_payloads()
->>>>>>> 578db7b4
 
         return {
             self.name: Channel(
