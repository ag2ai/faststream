import logging
<<<<<<< HEAD
from collections.abc import Iterable, Sequence
=======
import warnings
from itertools import zip_longest
>>>>>>> 8018bba6
from typing import (
    TYPE_CHECKING,
    Annotated,
    Any,
<<<<<<< HEAD
=======
    Callable,
    Dict,
    Final,
    Iterable,
    List,
>>>>>>> 8018bba6
    Optional,
    Union,
    cast,
)

import anyio
import nats
from nats.aio.client import (
    DEFAULT_CONNECT_TIMEOUT,
    DEFAULT_DRAIN_TIMEOUT,
    DEFAULT_INBOX_PREFIX,
    DEFAULT_MAX_FLUSHER_QUEUE_SIZE,
    DEFAULT_MAX_OUTSTANDING_PINGS,
    DEFAULT_MAX_RECONNECT_ATTEMPTS,
    DEFAULT_PENDING_SIZE,
    DEFAULT_PING_INTERVAL,
    DEFAULT_RECONNECT_TIME_WAIT,
    Client,
)
from nats.aio.msg import Msg
from nats.errors import Error
from nats.js.errors import BadRequestError
from typing_extensions import Doc, deprecated, overload, override

from faststream.__about__ import SERVICE_NAME
from faststream._internal.broker import BrokerUsecase
from faststream._internal.constants import EMPTY
from faststream._internal.di import FastDependsConfig
from faststream.message import gen_cor_id
from faststream.nats.configs import NatsBrokerConfig
from faststream.nats.publisher.producer import (
    NatsFastProducerImpl,
    NatsJSFastProducer,
)
from faststream.nats.response import NatsPublishCommand
from faststream.nats.security import parse_security
from faststream.nats.subscriber.usecases.basic import LogicSubscriber
from faststream.response.publish_type import PublishType
from faststream.specification.schema import BrokerSpec

from .logging import make_nats_logger_state
from .registrator import NatsRegistrator

if TYPE_CHECKING:
    from types import TracebackType

    from fast_depends.dependencies import Dependant
    from fast_depends.library.serializer import SerializerProto
    from nats.aio.client import (
        Callback,
        Credentials,
        ErrorCallback,
        JWTCallback,
        SignatureCallback,
    )
    from nats.js.api import Placement, RePublish, StorageType
    from nats.js.kv import KeyValue
    from nats.js.object_store import ObjectStore
    from typing_extensions import TypedDict

    from faststream._internal.basic_types import (
        LoggerProto,
        SendableMessage,
    )
    from faststream._internal.broker.registrator import Registrator
    from faststream._internal.types import (
        BrokerMiddleware,
        CustomCallable,
    )
    from faststream.nats.helpers import KVBucketDeclarer, OSBucketDeclarer
    from faststream.nats.message import NatsMessage
    from faststream.nats.schemas import PubAck
    from faststream.security import BaseSecurity
    from faststream.specification.schema.extra import Tag, TagDict

    class NatsInitKwargs(TypedDict, total=False):
        """NatsBroker.connect() method type hints."""

        error_cb: Annotated[
            "ErrorCallback" | None,
            Doc("Callback to report errors."),
        ]
        disconnected_cb: Annotated[
            "Callback" | None,
            Doc("Callback to report disconnection from NATS."),
        ]
        closed_cb: Annotated[
            "Callback" | None,
            Doc("Callback to report when client stops reconnection to NATS."),
        ]
        discovered_server_cb: Annotated[
            "Callback" | None,
            Doc("Callback to report when a new server joins the cluster."),
        ]
        reconnected_cb: Annotated[
            "Callback" | None,
            Doc("Callback to report success reconnection."),
        ]
        name: Annotated[
            str | None,
            Doc("Label the connection with name (shown in NATS monitoring)."),
        ]
        pedantic: Annotated[
            bool,
            Doc(
                "Turn on NATS server pedantic mode that performs extra checks on the protocol. "
                "https://docs.nats.io/using-nats/developer/connecting/misc#turn-on-pedantic-mode",
            ),
        ]
        verbose: Annotated[
            bool,
            Doc("Verbose mode produce more feedback about code execution."),
        ]
        allow_reconnect: Annotated[
            bool,
            Doc("Whether recover connection automatically or not."),
        ]
        connect_timeout: Annotated[
            int,
            Doc("Timeout in seconds to establish connection with NATS server."),
        ]
        reconnect_time_wait: Annotated[
            int,
            Doc("Time in seconds to wait for reestablish connection to NATS server"),
        ]
        max_reconnect_attempts: Annotated[
            int,
            Doc("Maximum attempts number to reconnect to NATS server."),
        ]
        ping_interval: Annotated[
            int,
            Doc("Interval in seconds to ping."),
        ]
        max_outstanding_pings: Annotated[
            int,
            Doc("Maximum number of failed pings"),
        ]
        dont_randomize: Annotated[
            bool,
            Doc(
                "Boolean indicating should client randomly shuffle servers list for reconnection randomness.",
            ),
        ]
        flusher_queue_size: Annotated[
            int,
            Doc("Max count of commands awaiting to be flushed to the socket"),
        ]
        no_echo: Annotated[
            bool,
            Doc("Boolean indicating should commands be echoed."),
        ]
        tls_hostname: Annotated[
            str | None,
            Doc("Hostname for TLS."),
        ]
        token: Annotated[
            str | None,
            Doc("Auth token for NATS auth."),
        ]
        drain_timeout: Annotated[
            int,
            Doc("Timeout in seconds to drain subscriptions."),
        ]
        signature_cb: Annotated[
            "SignatureCallback" | None,
            Doc(
                "A callback used to sign a nonce from the server while "
                "authenticating with nkeys. The user should sign the nonce and "
                "return the base64 encoded signature.",
            ),
        ]
        user_jwt_cb: Annotated[
            "JWTCallback" | None,
            Doc(
                "A callback used to fetch and return the account "
                "signed JWT for this user.",
            ),
        ]
        user_credentials: Annotated[
            "Credentials" | None,
            Doc("A user credentials file or tuple of files."),
        ]
        nkeys_seed: Annotated[
            str | None,
            Doc("Path-like object containing nkeys seed that will be used."),
        ]
        nkeys_seed_str: Annotated[
            str | None,
            Doc("Nkeys seed to be used."),
        ]
        inbox_prefix: Annotated[
            str | bytes,
            Doc(
                "Prefix for generating unique inboxes, subjects with that prefix and NUID.ß",
            ),
        ]
        pending_size: Annotated[
            int,
            Doc("Max size of the pending buffer for publishing commands."),
        ]
        flush_timeout: Annotated[
            float | None,
            Doc("Max duration to wait for a forced flush to occur."),
        ]


class NatsBroker(
    NatsRegistrator,
    BrokerUsecase[Msg, Client],
):
    """A class to represent a NATS broker."""

    url: list[str]

    def __init__(
        self,
        servers: Annotated[
            str | Iterable[str],
            Doc("NATS cluster addresses to connect."),
        ] = ("nats://localhost:4222",),
        *,
        error_cb: Annotated[
            Optional["ErrorCallback"],
            Doc("Callback to report errors."),
        ] = None,
        disconnected_cb: Annotated[
            Optional["Callback"],
            Doc("Callback to report disconnection from NATS."),
        ] = None,
        closed_cb: Annotated[
            Optional["Callback"],
            Doc("Callback to report when client stops reconnection to NATS."),
        ] = None,
        discovered_server_cb: Annotated[
            Optional["Callback"],
            Doc("Callback to report when a new server joins the cluster."),
        ] = None,
        reconnected_cb: Annotated[
            Optional["Callback"],
            Doc("Callback to report success reconnection."),
        ] = None,
        name: Annotated[
            str | None,
            Doc("Label the connection with name (shown in NATS monitoring)."),
        ] = SERVICE_NAME,
        pedantic: Annotated[
            bool,
            Doc(
                "Turn on NATS server pedantic mode that performs extra checks on the protocol. "
                "https://docs.nats.io/using-nats/developer/connecting/misc#turn-on-pedantic-mode",
            ),
        ] = False,
        verbose: Annotated[
            bool,
            Doc("Verbose mode produce more feedback about code execution."),
        ] = False,
        allow_reconnect: Annotated[
            bool,
            Doc("Whether recover connection automatically or not."),
        ] = True,
        connect_timeout: Annotated[
            int,
            Doc("Timeout in seconds to establish connection with NATS server."),
        ] = DEFAULT_CONNECT_TIMEOUT,
        reconnect_time_wait: Annotated[
            int,
            Doc("Time in seconds to wait for reestablish connection to NATS server"),
        ] = DEFAULT_RECONNECT_TIME_WAIT,
        max_reconnect_attempts: Annotated[
            int,
            Doc("Maximum attempts number to reconnect to NATS server."),
        ] = DEFAULT_MAX_RECONNECT_ATTEMPTS,
        ping_interval: Annotated[
            int,
            Doc("Interval in seconds to ping."),
        ] = DEFAULT_PING_INTERVAL,
        max_outstanding_pings: Annotated[
            int,
            Doc("Maximum number of failed pings"),
        ] = DEFAULT_MAX_OUTSTANDING_PINGS,
        dont_randomize: Annotated[
            bool,
            Doc(
                "Boolean indicating should client randomly shuffle servers list for reconnection randomness.",
            ),
        ] = False,
        flusher_queue_size: Annotated[
            int,
            Doc("Max count of commands awaiting to be flushed to the socket"),
        ] = DEFAULT_MAX_FLUSHER_QUEUE_SIZE,
        no_echo: Annotated[
            bool,
            Doc("Boolean indicating should commands be echoed."),
        ] = False,
        tls_hostname: Annotated[
            str | None,
            Doc("Hostname for TLS."),
        ] = None,
        token: Annotated[
            str | None,
            Doc("Auth token for NATS auth."),
        ] = None,
        drain_timeout: Annotated[
            int,
            Doc("Timeout in seconds to drain subscriptions."),
        ] = DEFAULT_DRAIN_TIMEOUT,
        signature_cb: Annotated[
            Optional["SignatureCallback"],
            Doc(
                "A callback used to sign a nonce from the server while "
                "authenticating with nkeys. The user should sign the nonce and "
                "return the base64 encoded signature.",
            ),
        ] = None,
        user_jwt_cb: Annotated[
            Optional["JWTCallback"],
            Doc(
                "A callback used to fetch and return the account "
                "signed JWT for this user.",
            ),
        ] = None,
        user_credentials: Annotated[
            Optional["Credentials"],
            Doc("A user credentials file or tuple of files."),
        ] = None,
        nkeys_seed: Annotated[
            str | None,
            Doc("Path-like object containing nkeys seed that will be used."),
        ] = None,
        nkeys_seed_str: Annotated[
            str | None,
            Doc("Raw nkeys seed to be used."),
        ] = None,
        inbox_prefix: Annotated[
            str | bytes,
            Doc(
                "Prefix for generating unique inboxes, subjects with that prefix and NUID.ß",
            ),
        ] = DEFAULT_INBOX_PREFIX,
        pending_size: Annotated[
            int,
            Doc("Max size of the pending buffer for publishing commands."),
        ] = DEFAULT_PENDING_SIZE,
        flush_timeout: Annotated[
            float | None,
            Doc("Max duration to wait for a forced flush to occur."),
        ] = None,
        # broker args
        graceful_timeout: Annotated[
            float | None,
            Doc(
                "Graceful shutdown timeout. Broker waits for all running subscribers completion before shut down.",
            ),
        ] = None,
        decoder: Annotated[
            Optional["CustomCallable"],
            Doc("Custom decoder object."),
        ] = None,
        parser: Annotated[
            Optional["CustomCallable"],
            Doc("Custom parser object."),
        ] = None,
        dependencies: Annotated[
            Iterable["Dependant"],
            Doc("Dependencies to apply to all broker subscribers."),
        ] = (),
        middlewares: Annotated[
            Sequence["BrokerMiddleware[Any, Any]"],
            Doc("Middlewares to apply to all broker publishers/subscribers."),
        ] = (),
        routers: Annotated[
            Sequence["Registrator[Msg]"],
            Doc("Routers to apply to broker."),
        ] = (),
        # AsyncAPI args
        security: Annotated[
            Optional["BaseSecurity"],
            Doc(
                "Security options to connect broker and generate AsyncAPI server security information.",
            ),
        ] = None,
        specification_url: Annotated[
            str | Iterable[str] | None,
            Doc("AsyncAPI hardcoded server addresses. Use `servers` if not specified."),
        ] = None,
        protocol: Annotated[
            str | None,
            Doc("AsyncAPI server protocol."),
        ] = "nats",
        protocol_version: Annotated[
            str | None,
            Doc("AsyncAPI server protocol version."),
        ] = "custom",
        description: Annotated[
            str | None,
            Doc("AsyncAPI server description."),
        ] = None,
        tags: Annotated[
            Iterable[Union["Tag", "TagDict"]],
            Doc("AsyncAPI server tags."),
        ] = (),
        # logging args
        logger: Annotated[
            Optional["LoggerProto"],
            Doc("User specified logger to pass into Context and log service messages."),
        ] = EMPTY,
        log_level: Annotated[
            int,
            Doc("Service messages log level."),
        ] = logging.INFO,
        # FastDepends args
        apply_types: Annotated[
            bool,
            Doc("Whether to use FastDepends or not."),
        ] = True,
        serializer: Optional["SerializerProto"] = EMPTY,
    ) -> None:
        """Initialize the NatsBroker object."""
        secure_kwargs = parse_security(security)

        servers = [servers] if isinstance(servers, str) else list(servers)

        if specification_url is not None:
            if isinstance(specification_url, str):
                specification_url = [specification_url]
            else:
                specification_url = list(specification_url)
        else:
            specification_url = servers

        js_producer = NatsJSFastProducer(
            parser=parser,
            decoder=decoder,
        )

        producer = NatsFastProducerImpl(
            parser=parser,
            decoder=decoder,
        )

        super().__init__(
            # NATS options
            servers=servers,
            name=name,
            verbose=verbose,
            allow_reconnect=allow_reconnect,
            reconnect_time_wait=reconnect_time_wait,
            max_reconnect_attempts=max_reconnect_attempts,
            no_echo=no_echo,
            pedantic=pedantic,
            inbox_prefix=inbox_prefix,
            pending_size=pending_size,
            connect_timeout=connect_timeout,
            drain_timeout=drain_timeout,
            flush_timeout=flush_timeout,
            ping_interval=ping_interval,
            max_outstanding_pings=max_outstanding_pings,
            dont_randomize=dont_randomize,
            flusher_queue_size=flusher_queue_size,
            # security
            tls_hostname=tls_hostname,
            token=token,
            user_credentials=user_credentials,
            nkeys_seed=nkeys_seed,
            nkeys_seed_str=nkeys_seed_str,
            **secure_kwargs,
            # callbacks
            error_cb=self._log_connection_broken(error_cb),
            reconnected_cb=self._log_reconnected(reconnected_cb),
            disconnected_cb=disconnected_cb,
            closed_cb=closed_cb,
            discovered_server_cb=discovered_server_cb,
            signature_cb=signature_cb,
            user_jwt_cb=user_jwt_cb,
            # Basic args
            routers=routers,
            config=NatsBrokerConfig(
                producer=producer,
                js_producer=js_producer,
                # both args
                broker_middlewares=middlewares,
                broker_parser=parser,
                broker_decoder=decoder,
                logger=make_nats_logger_state(
                    logger=logger,
                    log_level=log_level,
                ),
                fd_config=FastDependsConfig(
                    use_fastdepends=apply_types,
                    serializer=serializer,
                ),
                # subscriber args
                broker_dependencies=dependencies,
                graceful_timeout=graceful_timeout,
                extra_context={
                    "broker": self,
                },
            ),
            specification=BrokerSpec(
                description=description,
                url=specification_url,
                protocol=protocol,
                protocol_version=protocol_version,
                security=security,
                tags=tags,
            ),
        )

    async def _connect(self) -> "Client":
        connection = await nats.connect(**self._connection_kwargs)
        self.config.connect(connection)
        return connection

    async def stop(
        self,
        exc_type: type[BaseException] | None = None,
        exc_val: BaseException | None = None,
        exc_tb: Optional["TracebackType"] = None,
    ) -> None:
        await super().stop(exc_type, exc_val, exc_tb)

        if self._connection is not None:
            await self._connection.drain()
            self._connection = None

        self.config.disconnect()

    @deprecated(
        "Deprecated in **FastStream 0.5.44**. "
        "Please, use `stop` method instead. "
        "Method `close` will be removed in **FastStream 0.7.0**.",
        category=DeprecationWarning,
        stacklevel=1,
    )
    async def close(
        self,
        exc_type: type[BaseException] | None = None,
        exc_val: BaseException | None = None,
        exc_tb: Optional["TracebackType"] = None,
    ) -> None:
        await self.stop(exc_type, exc_val, exc_tb)

    async def start(self) -> None:
        """Connect broker to NATS cluster and startup all subscribers."""
        await self.connect()

        stream_context = self.config.connection_state.stream

        for stream in filter(
            lambda x: x.declare,
            self._stream_builder.objects.values(),
        ):
            try:
                await stream_context.add_stream(
                    config=stream.config,
                    subjects=filter_overlapped_subjects(stream.subjects),
                )

            except BadRequestError as e:  # noqa: PERF203
                self._setup_logger()

                log_context = LogicSubscriber.build_log_context(
                    message=None,
                    subject="",
                    queue="",
                    stream=stream.name,
                )

                logger_state = self.config.logger

                if (
                    e.description
                    == "stream name already in use with a different configuration"
                ):
<<<<<<< HEAD
                    old_config = (await stream_context.stream_info(stream.name)).config

                    logger_state.log(str(e), logging.WARNING, log_context)

                    for subject in old_config.subjects or ():
                        stream.add_subject(subject)

                    await stream_context.update_stream(config=stream.config)
=======
                    old_config = (await self.stream.stream_info(stream.name)).config

                    self._log(str(e), logging.WARNING, log_context)

                    await self.stream.update_stream(
                        config=stream.config,
                        subjects=filter_overlapped_subjects(
                            set(old_config.subjects or ()).union(stream.subjects)
                        ),
                    )
>>>>>>> 8018bba6

                else:  # pragma: no cover
                    logger_state.log(
                        str(e),
                        logging.ERROR,
                        log_context,
                        exc_info=e,
                    )

            finally:
                # prevent from double declaration
                stream.declare = False

        await super().start()

    @overload
    async def publish(
        self,
        message: "SendableMessage",
        subject: str,
        headers: dict[str, str] | None = None,
        reply_to: str = "",
        correlation_id: str | None = None,
        stream: None = None,
        timeout: float | None = None,
    ) -> None: ...

    @overload
    async def publish(
        self,
        message: "SendableMessage",
        subject: str,
        headers: dict[str, str] | None = None,
        reply_to: str = "",
        correlation_id: str | None = None,
        stream: str | None = None,
        timeout: float | None = None,
    ) -> "PubAck": ...

    @override
    async def publish(
        self,
        message: "SendableMessage",
        subject: str,
        headers: dict[str, str] | None = None,
        reply_to: str = "",
        correlation_id: str | None = None,
        stream: str | None = None,
        timeout: float | None = None,
    ) -> Optional["PubAck"]:
        """Publish message directly.

        This method allows you to publish message in not AsyncAPI-documented way. You can use it in another frameworks
        applications or to publish messages from time to time.

        Please, use `@broker.publisher(...)` or `broker.publisher(...).publish(...)` instead in a regular way.

        Args:
            message:
                Message body to send.
                Can be any encodable object (native python types or `pydantic.BaseModel`).
            subject:
                NATS subject to send message.
            headers:
                Message headers to store metainformation.
                **content-type** and **correlation_id** will be set automatically by framework anyway.
            reply_to:
                NATS subject name to send response.
            correlation_id:
                Manual message **correlation_id** setter.
                **correlation_id** is a useful option to trace messages.
            stream:
                This option validates that the target subject is in presented stream.
                Can be omitted without any effect if you doesn't want PubAck frame.
            timeout:
                Timeout to send message to NATS.

        Returns:
            `None` if you publishes a regular message.
            `faststream.nats.PubAck` if you publishes a message to stream.
        """
        cmd = NatsPublishCommand(
            message=message,
            correlation_id=correlation_id or gen_cor_id(),
            subject=subject,
            headers=headers,
            reply_to=reply_to,
            stream=stream,
            timeout=timeout or 0.5,
            _publish_type=PublishType.PUBLISH,
        )

        result: PubAck | None
        if stream:
            result = await super()._basic_publish(cmd, producer=self.config.js_producer)
        else:
            result = await super()._basic_publish(cmd, producer=self.config.producer)
        return result

    @override
    async def request(  # type: ignore[override]
        self,
        message: "SendableMessage",
        subject: str,
        headers: dict[str, str] | None = None,
        correlation_id: str | None = None,
        stream: str | None = None,
        timeout: float = 0.5,
    ) -> "NatsMessage":
        """Make a synchronous request to outer subscriber.

        If out subscriber listens subject by stream, you should setup the same **stream** explicitly.
        Another way you will reseave confirmation frame as a response.

        Args:
            message:
                Message body to send.
                Can be any encodable object (native python types or `pydantic.BaseModel`).
            subject:
                NATS subject to send message.
            headers:
                Message headers to store metainformation.
                **content-type** and **correlation_id** will be set automatically by framework anyway.
            reply_to:
                NATS subject name to send response.
            correlation_id:
                Manual message **correlation_id** setter.
                **correlation_id** is a useful option to trace messages.
            stream:
                JetStream name. This option is required if your target subscriber listens for events using JetStream.
            timeout:
                Timeout to send message to NATS.

        Returns:
            `faststream.nats.message.NatsMessage` object as an outer subscriber response.
        """
        cmd = NatsPublishCommand(
            message=message,
            correlation_id=correlation_id or gen_cor_id(),
            subject=subject,
            headers=headers,
            timeout=timeout,
            stream=stream,
            _publish_type=PublishType.REQUEST,
        )

        producer = (
            self.config.js_producer if stream is not None else self.config.producer
        )

        msg: NatsMessage = await super()._basic_request(cmd, producer=producer)
        return msg

    async def key_value(
        self,
        bucket: str,
        *,
        description: str | None = None,
        max_value_size: int | None = None,
        history: int = 1,
        ttl: float | None = None,  # in seconds
        max_bytes: int | None = None,
        storage: Optional["StorageType"] = None,
        replicas: int = 1,
        placement: Optional["Placement"] = None,
        republish: Optional["RePublish"] = None,
        direct: bool | None = None,
        # custom
        declare: bool = True,
    ) -> "KeyValue":
        kv_declarer = cast("KVBucketDeclarer", self.config.kv_declarer)
        return await kv_declarer.create_key_value(
            bucket=bucket,
            description=description,
            max_value_size=max_value_size,
            history=history,
            ttl=ttl,
            max_bytes=max_bytes,
            storage=storage,
            replicas=replicas,
            placement=placement,
            republish=republish,
            direct=direct,
            declare=declare,
        )

    async def object_storage(
        self,
        bucket: str,
        *,
        description: str | None = None,
        ttl: float | None = None,
        max_bytes: int | None = None,
        storage: Optional["StorageType"] = None,
        replicas: int = 1,
        placement: Optional["Placement"] = None,
        declare: bool = True,
    ) -> "ObjectStore":
        os_declarer = cast("OSBucketDeclarer", self.config.os_declarer)
        return await os_declarer.create_object_store(
            bucket=bucket,
            description=description,
            ttl=ttl,
            max_bytes=max_bytes,
            storage=storage,
            replicas=replicas,
            placement=placement,
            declare=declare,
        )

    def _log_connection_broken(
        self,
        error_cb: Optional["ErrorCallback"] = None,
    ) -> "ErrorCallback":
        c = LogicSubscriber.build_log_context(None, "")

        async def wrapper(err: Exception) -> None:
            if error_cb is not None:
                await error_cb(err)

            if isinstance(err, Error) and self.config.connection_state:
                self.config.logger.log(
                    f"Connection broken with {err!r}",
                    logging.WARNING,
                    c,
                    exc_info=err,
                )

        return wrapper

    def _log_reconnected(
        self,
        cb: Optional["Callback"] = None,
    ) -> "Callback":
        c = LogicSubscriber.build_log_context(None, "")

        async def wrapper() -> None:
            if cb is not None:
                await cb()

            if not self.config.connection_state:
                self.config.logger.log("Connection established", logging.INFO, c)

        return wrapper

    async def new_inbox(self) -> str:
        """Return a unique inbox that can be used for NATS requests or subscriptions.

        The inbox prefix can be customised by passing `inbox_prefix` when creating your `NatsBroker`.

        This method calls `nats.aio.client.Client.new_inbox` [1] under the hood.

        [1] https://nats-io.github.io/nats.py/modules.html#nats.aio.client.Client.new_inbox
        """
        assert self._connection  # nosec B101

        return self._connection.new_inbox()

    @override
    async def ping(self, timeout: float | None) -> bool:
        sleep_time = (timeout or 10) / 10

        with anyio.move_on_after(timeout) as cancel_scope:
            if self._connection is None:
                return False

            while True:
                if cancel_scope.cancel_called:
                    return False

                if self._connection.is_connected:
                    return True

                await anyio.sleep(sleep_time)

        return False


def is_covered(subject: str, pattern: str) -> bool:
    subject_parts: Final = subject.split(".")
    pattern_parts: Final = pattern.split(".")
    total_parts = len(pattern_parts)

    for i, (subject_part, pattern_part) in enumerate(
        zip_longest(
            subject_parts,
            pattern_parts,
            fillvalue=None,
        )
    ):
        if pattern_part == "*":
            if subject_part == ">":
                return False
            continue
        if pattern_part == ">" and i == total_parts - 1:
            return True
        if subject_part != pattern_part:
            return False

    return len(subject_parts) == total_parts


def filter_overlapped_subjects(subjects: Iterable[str]) -> List[str]:
    filtered_subjects: List[str] = []
    for subject in subjects:
        need_to_add = True
        for filtered_subject_position in range(len(filtered_subjects)):
            if is_covered(subject, filtered_subjects[filtered_subject_position]):
                need_to_add = False
                break
            if is_covered(filtered_subjects[filtered_subject_position], subject):
                need_to_add = False
                filtered_subjects[filtered_subject_position] = subject
                continue
        if need_to_add:
            filtered_subjects.append(subject)
    return filtered_subjects<|MERGE_RESOLUTION|>--- conflicted
+++ resolved
@@ -1,22 +1,10 @@
 import logging
-<<<<<<< HEAD
 from collections.abc import Iterable, Sequence
-=======
-import warnings
 from itertools import zip_longest
->>>>>>> 8018bba6
 from typing import (
     TYPE_CHECKING,
     Annotated,
     Any,
-<<<<<<< HEAD
-=======
-    Callable,
-    Dict,
-    Final,
-    Iterable,
-    List,
->>>>>>> 8018bba6
     Optional,
     Union,
     cast,
@@ -591,7 +579,6 @@
                     e.description
                     == "stream name already in use with a different configuration"
                 ):
-<<<<<<< HEAD
                     old_config = (await stream_context.stream_info(stream.name)).config
 
                     logger_state.log(str(e), logging.WARNING, log_context)
@@ -600,18 +587,6 @@
                         stream.add_subject(subject)
 
                     await stream_context.update_stream(config=stream.config)
-=======
-                    old_config = (await self.stream.stream_info(stream.name)).config
-
-                    self._log(str(e), logging.WARNING, log_context)
-
-                    await self.stream.update_stream(
-                        config=stream.config,
-                        subjects=filter_overlapped_subjects(
-                            set(old_config.subjects or ()).union(stream.subjects)
-                        ),
-                    )
->>>>>>> 8018bba6
 
                 else:  # pragma: no cover
                     logger_state.log(
@@ -891,8 +866,8 @@
 
 
 def is_covered(subject: str, pattern: str) -> bool:
-    subject_parts: Final = subject.split(".")
-    pattern_parts: Final = pattern.split(".")
+    subject_parts = subject.split(".")
+    pattern_parts = pattern.split(".")
     total_parts = len(pattern_parts)
 
     for i, (subject_part, pattern_part) in enumerate(
@@ -914,8 +889,8 @@
     return len(subject_parts) == total_parts
 
 
-def filter_overlapped_subjects(subjects: Iterable[str]) -> List[str]:
-    filtered_subjects: List[str] = []
+def filter_overlapped_subjects(subjects: Iterable[str]) -> list[str]:
+    filtered_subjects: list[str] = []
     for subject in subjects:
         need_to_add = True
         for filtered_subject_position in range(len(filtered_subjects)):
