<<<<<<< HEAD
from collections.abc import Iterable
from typing import TYPE_CHECKING, Annotated, Any, Optional, Union, cast
=======
from typing import TYPE_CHECKING, Any, Dict, Iterable, Optional, Sequence, Union, cast
>>>>>>> b1c6fa24

from nats.js import api
from typing_extensions import Doc, deprecated, override

from faststream._internal.broker.abc_broker import ABCBroker
from faststream._internal.constants import EMPTY
from faststream.middlewares import AckPolicy
from faststream.nats.helpers import StreamBuilder
from faststream.nats.publisher.factory import create_publisher
from faststream.nats.publisher.specified import SpecificationPublisher
from faststream.nats.schemas import JStream, KvWatch, ObjWatch, PullSub
from faststream.nats.subscriber.factory import create_subscriber
from faststream.nats.subscriber.specified import SpecificationSubscriber

if TYPE_CHECKING:
    from fast_depends.dependencies import Dependant
    from nats.aio.msg import Msg

    from faststream._internal.types import (
        BrokerMiddleware,
        CustomCallable,
        PublisherMiddleware,
        SubscriberMiddleware,
    )
    from faststream.nats.message import NatsMessage


class NatsRegistrator(ABCBroker["Msg"]):
    """Includable to NatsBroker router."""

    _subscribers: list["SpecificationSubscriber"]
    _publishers: list["SpecificationPublisher"]

    def __init__(self, **kwargs: Any) -> None:
        self._stream_builder = StreamBuilder()

        super().__init__(**kwargs)

    @override
    def subscriber(  # type: ignore[override]
        self,
        subject: Annotated[
            str,
            Doc("NATS subject to subscribe."),
        ] = "",
        queue: Annotated[
            str,
            Doc(
                "Subscribers' NATS queue name. Subscribers with same queue name will be load balanced by the NATS "
                "server.",
            ),
        ] = "",
        pending_msgs_limit: Annotated[
            Optional[int],
            Doc(
                "Limit of messages, considered by NATS server as possible to be delivered to the client without "
                "been answered. In case of NATS Core, if that limits exceeds, you will receive NATS 'Slow Consumer' "
                "error. "
                "That's literally means that your worker can't handle the whole load. In case of NATS JetStream, "
                "you will no longer receive messages until some of delivered messages will be acked in any way.",
            ),
        ] = None,
        pending_bytes_limit: Annotated[
            Optional[int],
            Doc(
                "The number of bytes, considered by NATS server as possible to be delivered to the client without "
                "been answered. In case of NATS Core, if that limit exceeds, you will receive NATS 'Slow Consumer' "
                "error."
                "That's literally means that your worker can't handle the whole load. In case of NATS JetStream, "
                "you will no longer receive messages until some of delivered messages will be acked in any way.",
            ),
        ] = None,
        # Core arguments
        max_msgs: Annotated[
            int,
            Doc("Consuming messages limiter. Automatically disconnect if reached."),
        ] = 0,
        # JS arguments
        durable: Annotated[
            Optional[str],
            Doc(
                "Name of the durable consumer to which the the subscription should be bound.",
            ),
        ] = None,
        config: Annotated[
            Optional["api.ConsumerConfig"],
            Doc("Configuration of JetStream consumer to be subscribed with."),
        ] = None,
        ordered_consumer: Annotated[
            bool,
            Doc("Enable ordered consumer mode."),
        ] = False,
        idle_heartbeat: Annotated[
            Optional[float],
            Doc("Enable Heartbeats for a consumer to detect failures."),
        ] = None,
        flow_control: Annotated[
            Optional[bool],
            Doc("Enable Flow Control for a consumer."),
        ] = None,
        deliver_policy: Annotated[
            Optional["api.DeliverPolicy"],
            Doc("Deliver Policy to be used for subscription."),
        ] = None,
        headers_only: Annotated[
            Optional[bool],
            Doc(
                "Should be message delivered without payload, only headers and metadata.",
            ),
        ] = None,
        # pull arguments
        pull_sub: Annotated[
            Union[bool, "PullSub"],
            Doc(
                "NATS Pull consumer parameters container. "
                "Should be used with `stream` only.",
            ),
        ] = False,
        kv_watch: Annotated[
            Union[str, "KvWatch", None],
            Doc("KeyValue watch parameters container."),
        ] = None,
        obj_watch: Annotated[
            Union[bool, "ObjWatch"],
            Doc("ObjecStore watch parameters container."),
        ] = False,
        inbox_prefix: Annotated[
            bytes,
            Doc(
                "Prefix for generating unique inboxes, subjects with that prefix and NUID.",
            ),
        ] = api.INBOX_PREFIX,
        # custom
        ack_first: Annotated[
            bool,
            Doc("Whether to `ack` message at start of consuming or not."),
            deprecated(
                """
            This option is deprecated and will be removed in 0.7.0 release.
            Please, use `ack_policy=AckPolicy.ACK_FIRST` instead.
            """,
            ),
        ] = EMPTY,
        stream: Annotated[
            Union[str, "JStream", None],
            Doc("Subscribe to NATS Stream with `subject` filter."),
        ] = None,
        # broker arguments
        dependencies: Annotated[
            Iterable["Dependant"],
            Doc("Dependencies list (`[Dependant(),]`) to apply to the subscriber."),
        ] = (),
        parser: Annotated[
            Optional["CustomCallable"],
            Doc("Parser to map original **nats-py** Msg to FastStream one."),
        ] = None,
        decoder: Annotated[
            Optional["CustomCallable"],
            Doc("Function to decode FastStream msg bytes body to python objects."),
        ] = None,
        middlewares: Annotated[
            Sequence["SubscriberMiddleware[NatsMessage]"],
            Doc("Subscriber middlewares to wrap incoming message processing."),
        ] = (),
        max_workers: Annotated[
            int,
            Doc("Number of workers to process messages concurrently."),
        ] = 1,
        no_ack: Annotated[
            bool,
            Doc("Whether to disable **FastStream** auto acknowledgement logic or not."),
            deprecated(
                "This option was deprecated in 0.6.0 to prior to **ack_policy=AckPolicy.DO_NOTHING**. "
                "Scheduled to remove in 0.7.0"
            ),
        ] = EMPTY,
        ack_policy: AckPolicy = EMPTY,
        no_reply: Annotated[
            bool,
            Doc(
                "Whether to disable **FastStream** RPC and Reply To auto responses or not.",
            ),
        ] = False,
        # AsyncAPI information
        title: Annotated[
            Optional[str],
            Doc("AsyncAPI subscriber object title."),
        ] = None,
        description: Annotated[
            Optional[str],
            Doc(
                "AsyncAPI subscriber object description. "
                "Uses decorated docstring as default.",
            ),
        ] = None,
        include_in_schema: Annotated[
            bool,
            Doc("Whetever to include operation in AsyncAPI schema or not."),
        ] = True,
    ) -> SpecificationSubscriber:
        """Creates NATS subscriber object.

        You can use it as a handler decorator `@broker.subscriber(...)`.
        """
        stream = self._stream_builder.create(stream)

        subscriber = cast(
            SpecificationSubscriber,
            super().subscriber(
                create_subscriber(
                    subject=subject,
                    queue=queue,
                    stream=stream,
                    pull_sub=PullSub.validate(pull_sub),
                    kv_watch=KvWatch.validate(kv_watch),
                    obj_watch=ObjWatch.validate(obj_watch),
                    max_workers=max_workers,
                    # extra args
                    pending_msgs_limit=pending_msgs_limit,
                    pending_bytes_limit=pending_bytes_limit,
                    max_msgs=max_msgs,
                    durable=durable,
                    config=config,
                    ordered_consumer=ordered_consumer,
                    idle_heartbeat=idle_heartbeat,
                    flow_control=flow_control,
                    deliver_policy=deliver_policy,
                    headers_only=headers_only,
                    inbox_prefix=inbox_prefix,
                    ack_first=ack_first,
                    # subscriber args
                    ack_policy=ack_policy,
                    no_ack=no_ack,
                    no_reply=no_reply,
                    broker_middlewares=self.middlewares,
                    broker_dependencies=self._dependencies,
                    # AsyncAPI
                    title_=title,
                    description_=description,
                    include_in_schema=self._solve_include_in_schema(include_in_schema),
                ),
            ),
        )

        if stream and subscriber.subject:
            stream.add_subject(subscriber.subject)

        return subscriber.add_call(
            parser_=parser or self._parser,
            decoder_=decoder or self._decoder,
            dependencies_=dependencies,
            middlewares_=middlewares,
        )

    @override
    def publisher(  # type: ignore[override]
        self,
        subject: Annotated[
            str,
            Doc("NATS subject to send message."),
        ],
        *,
        headers: Annotated[
            Optional[dict[str, str]],
            Doc(
                "Message headers to store metainformation. "
                "**content-type** and **correlation_id** will be set automatically by framework anyway. "
                "Can be overridden by `publish.headers` if specified.",
            ),
        ] = None,
        reply_to: Annotated[
            str,
            Doc("NATS subject name to send response."),
        ] = "",
        # JS
        stream: Annotated[
            Union[str, "JStream", None],
            Doc(
                "This option validates that the target `subject` is in presented stream. "
                "Can be omitted without any effect.",
            ),
        ] = None,
        timeout: Annotated[
            Optional[float],
            Doc("Timeout to send message to NATS."),
        ] = None,
        # basic args
        middlewares: Annotated[
            Sequence["PublisherMiddleware"],
            Doc("Publisher middlewares to wrap outgoing messages."),
        ] = (),
        # AsyncAPI information
        title: Annotated[
            Optional[str],
            Doc("AsyncAPI publisher object title."),
        ] = None,
        description: Annotated[
            Optional[str],
            Doc("AsyncAPI publisher object description."),
        ] = None,
        schema: Annotated[
            Optional[Any],
            Doc(
                "AsyncAPI publishing message type. "
                "Should be any python-native object annotation or `pydantic.BaseModel`.",
            ),
        ] = None,
        include_in_schema: Annotated[
            bool,
            Doc("Whetever to include operation in AsyncAPI schema or not."),
        ] = True,
    ) -> "SpecificationPublisher":
        """Creates long-living and AsyncAPI-documented publisher object.

        You can use it as a handler decorator (handler should be decorated by `@broker.subscriber(...)` too) - `@broker.publisher(...)`.
        In such case publisher will publish your handler return value.

        Or you can create a publisher object to call it lately - `broker.publisher(...).publish(...)`.
        """
        stream = self._stream_builder.create(stream)

        publisher = cast(
            SpecificationPublisher,
            super().publisher(
                publisher=create_publisher(
                    subject=subject,
                    headers=headers,
                    # Core
                    reply_to=reply_to,
                    # JS
                    timeout=timeout,
                    stream=stream,
                    # Specific
                    broker_middlewares=self.middlewares,
                    middlewares=middlewares,
                    # AsyncAPI
                    title_=title,
                    description_=description,
                    schema_=schema,
                    include_in_schema=self._solve_include_in_schema(include_in_schema),
                ),
            ),
        )

        if stream and publisher.subject:
            stream.add_subject(publisher.subject)

        return publisher

    @override
    def include_router(  # type: ignore[override]
        self,
        router: "NatsRegistrator",
        *,
        prefix: str = "",
<<<<<<< HEAD
        dependencies: Iterable["Dependant"] = (),
        middlewares: Iterable["BrokerMiddleware[Msg]"] = (),
=======
        dependencies: Iterable["Depends"] = (),
        middlewares: Sequence["BrokerMiddleware[Msg]"] = (),
>>>>>>> b1c6fa24
        include_in_schema: Optional[bool] = None,
    ) -> None:
        sub_streams = router._stream_builder.objects.copy()

        sub_router_subjects = [sub.subject for sub in router._subscribers]

        for stream in sub_streams.values():
            new_subjects = []
            for subj in stream.subjects:
                if subj in sub_router_subjects:
                    new_subjects.append(f"{self.prefix}{subj}")
                else:
                    new_subjects.append(subj)
            stream.subjects = new_subjects

        self._stream_builder.objects.update(sub_streams)

        return super().include_router(
            router,
            prefix=prefix,
            dependencies=dependencies,
            middlewares=middlewares,
            include_in_schema=include_in_schema,
        )<|MERGE_RESOLUTION|>--- conflicted
+++ resolved
@@ -1,9 +1,5 @@
-<<<<<<< HEAD
-from collections.abc import Iterable
+from collections.abc import Iterable, Sequence
 from typing import TYPE_CHECKING, Annotated, Any, Optional, Union, cast
-=======
-from typing import TYPE_CHECKING, Any, Dict, Iterable, Optional, Sequence, Union, cast
->>>>>>> b1c6fa24
 
 from nats.js import api
 from typing_extensions import Doc, deprecated, override
@@ -359,13 +355,8 @@
         router: "NatsRegistrator",
         *,
         prefix: str = "",
-<<<<<<< HEAD
         dependencies: Iterable["Dependant"] = (),
-        middlewares: Iterable["BrokerMiddleware[Msg]"] = (),
-=======
-        dependencies: Iterable["Depends"] = (),
         middlewares: Sequence["BrokerMiddleware[Msg]"] = (),
->>>>>>> b1c6fa24
         include_in_schema: Optional[bool] = None,
     ) -> None:
         sub_streams = router._stream_builder.objects.copy()
