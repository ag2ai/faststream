--- conflicted
+++ resolved
@@ -3,11 +3,7 @@
 from typing import TYPE_CHECKING, Any, Dict, Iterable, Optional, Union
 
 from nats.aio.msg import Msg
-<<<<<<< HEAD
 from typing_extensions import Annotated, Doc, deprecated, override
-=======
-from typing_extensions import override
->>>>>>> f2d61787
 
 from faststream.broker.message import gen_cor_id
 from faststream.broker.publisher.usecase import PublisherUsecase
@@ -69,67 +65,6 @@
         message: "SendableMessage",
         subject: str = "",
         *,
-<<<<<<< HEAD
-        headers: Annotated[
-            Optional[Dict[str, str]],
-            Doc(
-                "Message headers to store metainformation. "
-                "**content-type** and **correlation_id** will be set automatically by framework anyway."
-            ),
-        ] = None,
-        reply_to: Annotated[
-            str,
-            Doc("NATS subject name to send response."),
-        ] = "",
-        correlation_id: Annotated[
-            Optional[str],
-            Doc(
-                "Manual message **correlation_id** setter. "
-                "**correlation_id** is a useful option to trace messages."
-            ),
-        ] = None,
-        stream: Annotated[
-            Optional[str],
-            Doc(
-                "This option validates that the target subject is in presented stream. "
-                "Can be omitted without any effect."
-            ),
-        ] = None,
-        timeout: Annotated[
-            Optional[float],
-            Doc("Timeout to send message to NATS."),
-        ] = None,
-        rpc: Annotated[
-            bool,
-            Doc("Whether to wait for reply in blocking mode."),
-            deprecated(
-                "Deprecated in **FastStream 0.5.17**. "
-                "Please, use `request` method instead. "
-                "Argument will be removed in **FastStream 0.6.0**."
-            ),
-        ] = False,
-        rpc_timeout: Annotated[
-            Optional[float],
-            Doc("RPC reply waiting time."),
-            deprecated(
-                "Deprecated in **FastStream 0.5.17**. "
-                "Please, use `request` method with `timeout` instead. "
-                "Argument will be removed in **FastStream 0.6.0**."
-            ),
-        ] = 30.0,
-        raise_timeout: Annotated[
-            bool,
-            Doc(
-                "Whetever to raise `TimeoutError` or return `None` at **rpc_timeout**. "
-                "RPC request returns `None` at timeout by default."
-            ),
-            deprecated(
-                "Deprecated in **FastStream 0.5.17**. "
-                "`request` always raises TimeoutError instead. "
-                "Argument will be removed in **FastStream 0.6.0**."
-            ),
-        ] = False,
-=======
         headers: Optional[Dict[str, str]] = None,
         reply_to: str = "",
         correlation_id: Optional[str] = None,
@@ -138,7 +73,6 @@
         rpc: bool = False,
         rpc_timeout: Optional[float] = 30.0,
         raise_timeout: bool = False,
->>>>>>> f2d61787
         # publisher specific
         _extra_middlewares: Iterable["PublisherMiddleware"] = (),
     ) -> Optional[Any]:
