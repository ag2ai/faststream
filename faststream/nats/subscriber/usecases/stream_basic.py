<<<<<<< HEAD
=======
from collections.abc import AsyncIterator, Iterable
>>>>>>> 70d47af7
from typing import (
    TYPE_CHECKING,
    Annotated,
    Optional,
)

from nats.errors import ConnectionClosedError, TimeoutError
from typing_extensions import Doc, override

from faststream._internal.subscriber.utils import process_msg
from faststream.nats.parser import (
    JsParser,
)
from faststream.nats.subscriber.configs import NatsSubscriberBaseConfigs

from .basic import DefaultSubscriber

if TYPE_CHECKING:
    from nats.aio.msg import Msg
    from nats.js import JetStreamContext

    from faststream.message import StreamMessage
    from faststream.nats.message import NatsMessage
    from faststream.nats.schemas import JStream


class StreamSubscriber(DefaultSubscriber["Msg"]):
    _fetch_sub: Optional["JetStreamContext.PullSubscription"]

    def __init__(
        self,
        *,
        stream: "JStream",
        queue: str,
        base_configs: NatsSubscriberBaseConfigs,
    ) -> None:
        parser_ = JsParser(pattern=base_configs.subject)

        self.queue = queue
        self.stream = stream
        base_configs.default_decoder = parser_.decode_message
        base_configs.default_parser = parser_.parse_message
        super().__init__(base_configs=base_configs)

    def get_log_context(
        self,
        message: Annotated[
            Optional["StreamMessage[Msg]"],
            Doc("Message which we are building context for"),
        ],
    ) -> dict[str, str]:
        """Log context factory using in `self.consume` scope."""
        return self.build_log_context(
            message=message,
            subject=self._resolved_subject_string,
            queue=self.queue,
            stream=self.stream.name,
        )

    @override
    async def get_one(
        self,
        *,
        timeout: float = 5,
    ) -> Optional["NatsMessage"]:
        assert (  # nosec B101
            not self.calls
        ), "You can't use `get_one` method if subscriber has registered handlers."

        if not self._fetch_sub:
            extra_options = {
                "pending_bytes_limit": self.extra_options["pending_bytes_limit"],
                "pending_msgs_limit": self.extra_options["pending_msgs_limit"],
                "durable": self.extra_options["durable"],
                "stream": self.extra_options["stream"],
            }
            if inbox_prefix := self.extra_options.get("inbox_prefix"):
                extra_options["inbox_prefix"] = inbox_prefix

            self._fetch_sub = await self._connection_state.js.pull_subscribe(
                subject=self.clear_subject,
                config=self.config,
                **extra_options,
            )

        try:
            raw_message = (
                await self._fetch_sub.fetch(
                    batch=1,
                    timeout=timeout,
                )
            )[0]
        except (TimeoutError, ConnectionClosedError):
            return None

        context = self._state.get().di_state.context

        msg: NatsMessage = await process_msg(  # type: ignore[assignment]
            msg=raw_message,
            middlewares=(
                m(raw_message, context=context) for m in self._broker_middlewares
            ),
            parser=self._parser,
            decoder=self._decoder,
        )
        return msg

    @override
    async def __aiter__(self) -> AsyncIterator["NatsMessage"]:  # type: ignore[override]
        assert (  # nosec B101
            not self.calls
        ), "You can't use iterator if subscriber has registered handlers."

        if not self._fetch_sub:
            extra_options = {
                "pending_bytes_limit": self.extra_options["pending_bytes_limit"],
                "pending_msgs_limit": self.extra_options["pending_msgs_limit"],
                "durable": self.extra_options["durable"],
                "stream": self.extra_options["stream"],
            }
            if inbox_prefix := self.extra_options.get("inbox_prefix"):
                extra_options["inbox_prefix"] = inbox_prefix

            self._fetch_sub = await self._connection_state.js.pull_subscribe(
                subject=self.clear_subject,
                config=self.config,
                **extra_options,
            )

        while True:
            raw_message = (
                await self._fetch_sub.fetch(
                    batch=1,
                    timeout=None,
                )
            )[0]

            context = self._state.get().di_state.context

            msg: NatsMessage = await process_msg(  # type: ignore[assignment]
                msg=raw_message,
                middlewares=(
                    m(raw_message, context=context) for m in self._broker_middlewares
                ),
                parser=self._parser,
                decoder=self._decoder,
            )
            yield msg<|MERGE_RESOLUTION|>--- conflicted
+++ resolved
@@ -1,7 +1,4 @@
-<<<<<<< HEAD
-=======
 from collections.abc import AsyncIterator, Iterable
->>>>>>> 70d47af7
 from typing import (
     TYPE_CHECKING,
     Annotated,
