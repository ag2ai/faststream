--- conflicted
+++ resolved
@@ -1,7 +1,4 @@
-<<<<<<< HEAD
-=======
 from collections.abc import AsyncIterator, Iterable
->>>>>>> 5b88c0e3
 from typing import (
     TYPE_CHECKING,
     Annotated,
