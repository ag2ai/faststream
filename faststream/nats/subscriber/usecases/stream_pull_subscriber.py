<<<<<<< HEAD
from collections.abc import Awaitable
=======
from collections.abc import AsyncIterator, Awaitable, Iterable
>>>>>>> 70d47af7
from contextlib import suppress
from typing import (
    TYPE_CHECKING,
    Callable,
    Optional,
    cast,
)

import anyio
from nats.errors import ConnectionClosedError, TimeoutError
from typing_extensions import override

from faststream._internal.subscriber.mixins import ConcurrentMixin, TasksMixin
from faststream._internal.subscriber.utils import process_msg
from faststream.nats.parser import (
    BatchParser,
)
from faststream.nats.subscriber.configs import NatsSubscriberBaseConfigs

from .basic import DefaultSubscriber
from .stream_basic import StreamSubscriber

if TYPE_CHECKING:
    from nats.aio.msg import Msg
    from nats.js import JetStreamContext

    from faststream._internal.basic_types import (
        SendableMessage,
    )
    from faststream.nats.message import NatsMessage
    from faststream.nats.schemas import JStream, PullSub


class PullStreamSubscriber(
    TasksMixin,
    StreamSubscriber,
):
    subscription: Optional["JetStreamContext.PullSubscription"]

    def __init__(
        self,
        *,
        queue: str,
        pull_sub: "PullSub",
        stream: "JStream",
        base_configs: NatsSubscriberBaseConfigs,
    ) -> None:
        self.pull_sub = pull_sub

        super().__init__(
            # basic args
            queue=queue,
            stream=stream,
            base_configs=base_configs,
        )

    @override
    async def _create_subscription(self) -> None:
        """Create NATS subscription and start consume task."""
        if self.subscription:
            return

        self.subscription = await self._connection_state.js.pull_subscribe(
            subject=self.clear_subject,
            config=self.config,
            **self.extra_options,
        )
        self.add_task(self._consume_pull(cb=self.consume))

    async def _consume_pull(
        self,
        cb: Callable[["Msg"], Awaitable["SendableMessage"]],
    ) -> None:
        """Endless task consuming messages using NATS Pull subscriber."""
        assert self.subscription  # nosec B101

        while self.running:  # pragma: no branch
            messages = []
            with suppress(TimeoutError, ConnectionClosedError):
                messages = await self.subscription.fetch(
                    batch=self.pull_sub.batch_size,
                    timeout=self.pull_sub.timeout,
                )

            if messages:
                async with anyio.create_task_group() as tg:
                    for msg in messages:
                        tg.start_soon(cb, msg)


class ConcurrentPullStreamSubscriber(ConcurrentMixin["Msg"], PullStreamSubscriber):
    @override
    async def _create_subscription(self) -> None:
        """Create NATS subscription and start consume task."""
        if self.subscription:
            return

        self.start_consume_task()

        self.subscription = await self._connection_state.js.pull_subscribe(
            subject=self.clear_subject,
            config=self.config,
            **self.extra_options,
        )
        self.add_task(self._consume_pull(cb=self._put_msg))


class BatchPullStreamSubscriber(
    TasksMixin,
    DefaultSubscriber[list["Msg"]],
):
    """Batch-message consumer class."""

    subscription: Optional["JetStreamContext.PullSubscription"]
    _fetch_sub: Optional["JetStreamContext.PullSubscription"]

    def __init__(
        self,
        *,
        stream: "JStream",
        pull_sub: "PullSub",
        base_configs: NatsSubscriberBaseConfigs,
    ) -> None:
        parser = BatchParser(pattern=base_configs.subject)

        self.stream = stream
        self.pull_sub = pull_sub
        base_configs.default_decoder = parser.decode_batch
        base_configs.default_parser = parser.parse_batch
        super().__init__(base_configs=base_configs)

    @override
    async def get_one(
        self,
        *,
        timeout: float = 5,
    ) -> Optional["NatsMessage"]:
        assert (  # nosec B101
            not self.calls
        ), "You can't use `get_one` method if subscriber has registered handlers."

        if not self._fetch_sub:
            fetch_sub = (
                self._fetch_sub
            ) = await self._connection_state.js.pull_subscribe(
                subject=self.clear_subject,
                config=self.config,
                **self.extra_options,
            )
        else:
            fetch_sub = self._fetch_sub

        try:
            raw_message = await fetch_sub.fetch(
                batch=1,
                timeout=timeout,
            )
        except TimeoutError:
            return None

        context = self._state.get().di_state.context

        return cast(
            "NatsMessage",
            await process_msg(
                msg=raw_message,
                middlewares=(
                    m(raw_message, context=context) for m in self._broker_middlewares
                ),
                parser=self._parser,
                decoder=self._decoder,
            ),
        )

    @override
    async def __aiter__(self) -> AsyncIterator["NatsMessage"]:  # type: ignore[override]
        assert (  # nosec B101
            not self.calls
        ), "You can't use iterator if subscriber has registered handlers."

        if not self._fetch_sub:
            fetch_sub = (
                self._fetch_sub
            ) = await self._connection_state.js.pull_subscribe(
                subject=self.clear_subject,
                config=self.config,
                **self.extra_options,
            )
        else:
            fetch_sub = self._fetch_sub

        while True:
            raw_message = await fetch_sub.fetch(batch=1)

            context = self._state.get().di_state.context

            yield cast(
                "NatsMessage",
                await process_msg(
                    msg=raw_message,
                    middlewares=(
                        m(raw_message, context=context)
                        for m in self._broker_middlewares
                    ),
                    parser=self._parser,
                    decoder=self._decoder,
                ),
            )

    @override
    async def _create_subscription(self) -> None:
        """Create NATS subscription and start consume task."""
        if self.subscription:
            return

        self.subscription = await self._connection_state.js.pull_subscribe(
            subject=self.clear_subject,
            config=self.config,
            **self.extra_options,
        )
        self.add_task(self._consume_pull())

    async def _consume_pull(self) -> None:
        """Endless task consuming messages using NATS Pull subscriber."""
        assert self.subscription, "You should call `create_subscription` at first."  # nosec B101

        while self.running:  # pragma: no branch
            with suppress(TimeoutError, ConnectionClosedError):
                messages = await self.subscription.fetch(
                    batch=self.pull_sub.batch_size,
                    timeout=self.pull_sub.timeout,
                )

                if messages:
                    await self.consume(messages)<|MERGE_RESOLUTION|>--- conflicted
+++ resolved
@@ -1,8 +1,4 @@
-<<<<<<< HEAD
-from collections.abc import Awaitable
-=======
 from collections.abc import AsyncIterator, Awaitable, Iterable
->>>>>>> 70d47af7
 from contextlib import suppress
 from typing import (
     TYPE_CHECKING,
