"""Simple and fast framework to create message brokers based microservices."""
<<<<<<< HEAD
__version__ = "0.5.0"
=======

__version__ = "0.4.7"
>>>>>>> 11216840


SERVICE_NAME = f"faststream-{__version__}"

INSTALL_YAML = """
To generate YAML documentation, please install dependencies:\n
pip install PyYAML
"""

INSTALL_WATCHFILES = """
To use restart feature, please install dependencies:\n
pip install watchfiles
"""<|MERGE_RESOLUTION|>--- conflicted
+++ resolved
@@ -1,10 +1,5 @@
 """Simple and fast framework to create message brokers based microservices."""
-<<<<<<< HEAD
-__version__ = "0.5.0"
-=======
-
-__version__ = "0.4.7"
->>>>>>> 11216840
+__version__ = "0.5.0rc0"
 
 
 SERVICE_NAME = f"faststream-{__version__}"
