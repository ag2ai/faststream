--- conflicted
+++ resolved
@@ -58,31 +58,6 @@
 IS_OPTIMIZED = os.getenv("PYTHONOPTIMIZE", False)
 
 
-<<<<<<< HEAD
-if is_installed("fastapi"):
-    from fastapi import __version__ as FASTAPI_VERSION
-
-    major, minor, _ = map(int, FASTAPI_VERSION.split("."))
-    FASTAPI_V2 = not (major < 0 and minor < 100)
-
-    if FASTAPI_V2:
-        from fastapi._compat import _normalize_errors
-        from fastapi.exceptions import RequestValidationError
-
-        def raise_fastapi_validation_error(errors: List[Any], body: AnyDict) -> Never:
-            raise RequestValidationError(_normalize_errors(errors), body=body)
-
-    else:
-        from pydantic import (  # type: ignore[assignment]  # isort: skip
-            ValidationError as RequestValidationError,
-        )
-        from pydantic import create_model
-
-        ROUTER_VALIDATION_ERROR_MODEL = create_model("StreamRoute")
-
-        def raise_fastapi_validation_error(errors: List[Any], body: AnyDict) -> Never:
-            raise RequestValidationError(errors, ROUTER_VALIDATION_ERROR_MODEL)  # type: ignore[misc]
-=======
 try:
     from fastapi import __version__ as FASTAPI_VERSION
 
@@ -111,8 +86,6 @@
 
 except ImportError:
     HAS_FASTAPI = False
->>>>>>> 49d013fb
-
 
 JsonSchemaValue = Mapping[str, Any]
 
