--- conflicted
+++ resolved
@@ -19,10 +19,6 @@
     from typing import TypedDict as TypedDict
     from typing import Unpack as Unpack
     from typing import override as override
-<<<<<<< HEAD
-
-=======
->>>>>>> e6bb49e8
 
 if sys.version_info < (3, 11):
     from typing_extensions import Never as Never
