[build-system]
requires = ["hatchling"]
build-backend = "hatchling.build"

[project]
name = "faststream"
description = "FastStream: the simplest way to work with a messaging queues"
readme = "README.md"
authors = [
    { name = "AG2AI", email = "support@ag2.ai" },
    { name = "Nikita Pastukhov", email = "nikita@pastukhov-dev.com" },
]

keywords = [
    "rabbitmq",
    "kafka",
    "framework",
    "nats",
    "redis",
    "message brokers",
]

requires-python = ">=3.9"

classifiers = [
    "Development Status :: 5 - Production/Stable",
    "License :: OSI Approved :: Apache Software License",
    "Programming Language :: Python",
    "Programming Language :: Python :: Implementation :: CPython",
    "Programming Language :: Python :: 3",
    "Programming Language :: Python :: 3 :: Only",
    "Programming Language :: Python :: 3.9",
    "Programming Language :: Python :: 3.10",
    "Programming Language :: Python :: 3.11",
    "Programming Language :: Python :: 3.12",
    "Programming Language :: Python :: 3.13",
    "Operating System :: OS Independent",
    "Topic :: Software Development :: Libraries :: Application Frameworks",
    "Topic :: Software Development :: Libraries :: Python Modules",
    "Topic :: Software Development :: Libraries",
    "Topic :: Software Development",
    "Topic :: System :: Networking",
    "Topic :: System :: Distributed Computing",
    "Typing :: Typed",
    "Intended Audience :: Developers",
    "Intended Audience :: Information Technology",
    "Intended Audience :: System Administrators",
    "Environment :: Web Environment",
    "Framework :: AsyncIO",
    "Framework :: Pydantic",
    "Framework :: Pydantic :: 1",
    "Framework :: Pydantic :: 2",
]

dynamic = ["version"]

dependencies = [
    "anyio>=3.7.1,<5",
    "fast-depends[pydantic]>=3.0.0a3,<4.0.0",
    "typing-extensions>=4.8.0",
]

[project.optional-dependencies]
# public distributions
rabbit = ["aio-pika>=9,<10"]

kafka = ["aiokafka>=0.9,<0.13"]

confluent = [
    "confluent-kafka>=2,!=2.8.1,<3; python_version < '3.13'",
    "confluent-kafka>=2.6,!=2.8.1,<3; python_version >= '3.13'",
]

nats = ["nats-py>=2.7.0,<=3.0.0"]

redis = ["redis>=5.0.0,<6.0.0"]

otel = ["opentelemetry-sdk>=1.24.0,<2.0.0"]

cli = [
    "typer>=0.9,!=0.12,<=0.15.2",
    "watchfiles>=0.15.0,<1.1.0"
]

prometheus = ["prometheus-client>=0.20.0,<0.30.0"]

# dev dependencies
optionals = ["faststream[rabbit,kafka,confluent,nats,redis,otel,cli,prometheus]"]

devdocs = [
    "mkdocs-material==9.6.11",
    "mkdocs-static-i18n==1.3.0",
    "mdx-include==1.4.2",
    "mkdocstrings[python]==0.29.1",
    "mkdocstrings[python]==0.26.1; python_version < '3.9'",
    "mkdocs-literate-nav==0.6.2",
    "mkdocs-git-revision-date-localized-plugin==1.4.5",
    "mike==2.1.3",                                      # versioning
    "mkdocs-minify-plugin==0.8.0",
    "mkdocs-macros-plugin==1.3.7",                      # includes with variables
    "mkdocs-glightbox==0.4.0",                          # img zoom
    "pillow",                                           # required for mkdocs-glightbo
    "cairosvg",                                         # required for mkdocs-glightbo
    "requests",                                         # using in CI, do not pin it
]

types = [
    "faststream[optionals]",
    "mypy==1.15.0",
    # mypy extensions
    "types-Deprecated",
    "types-PyYAML",
    "types-setuptools",
    "types-ujson",
    "types-redis",
    "types-Pygments",
    "types-docutils",
    "types-aiofiles",
    "confluent-kafka-stubs; python_version >= '3.11'",
]

lint = [
    "faststream[types]",
<<<<<<< HEAD
    "ruff==0.11.4",
    "bandit==1.8.3",
    "semgrep==1.117.0",
=======
    "ruff==0.11.5",
    "bandit==1.8.3; python_version >= '3.9'",
    "bandit==1.7.10; python_version < '3.9'",
    "semgrep==1.118.0; python_version >= '3.9'",
    "semgrep==1.99.0; python_version < '3.9'",
>>>>>>> 81238d68
    "codespell==2.4.1",
]

test-core = [
    "coverage[toml]==7.8.0",
    "pytest==8.3.5",
    "pytest-asyncio==0.26.0",
    "dirty-equals==0.9.0",
]

testing = [
    "faststream[test-core]",
    "fastapi==0.115.12",
    "pydantic-settings>=2.0.0,<3.0.0",
    "httpx==0.28.1",
    "PyYAML==6.0.2",
    "email-validator==2.2.0",
]

dev = [
    "faststream[optionals,lint,testing,devdocs]",
    "pre-commit==4.2.0",
    "detect-secrets==1.5.0",
]

[project.urls]
Homepage = "https://faststream.airt.ai/latest/"
Documentation = "https://faststream.airt.ai/latest/getting-started/"
Tracker = "https://github.com/ag2ai/FastStream/issues"
Source = "https://github.com/ag2ai/FastStream"
Discord = "https://discord.gg/qFm6aSqq59"

[project.scripts]
faststream = "faststream.__main__:cli"

[tool.hatch.version]
path = "faststream/__about__.py"

[tool.hatch.build]
skip-excluded-dirs = true
exclude = ["/tests", "/docs"]

[tool.mypy]
files = ["faststream", "tests/mypy"]
strict = true
python_version = "3.9"
ignore_missing_imports = true
plugins = ["pydantic.mypy"]

# from https://blog.wolt.com/engineering/2021/09/30/professional-grade-mypy-configuration/
disallow_untyped_defs = true
no_implicit_optional = true
check_untyped_defs = true
warn_return_any = true
show_error_codes = true
warn_unused_ignores = true

disallow_incomplete_defs = true
disallow_untyped_decorators = true
disallow_any_unimported = false

[tool.pytest.ini_options]
minversion = "7.0"
addopts = "-q -m 'not slow'"
testpaths = ["tests"]
markers = ["rabbit", "kafka", "confluent", "nats", "redis", "slow", "all"]
asyncio_default_fixture_loop_scope = "function"

[tool.coverage.run]
parallel = true
branch = true
concurrency = ["multiprocessing", "thread"]
source = ["docs/docs_src", "examples", "faststream", "tests"]
context = '${CONTEXT}'
omit = ["**/__init__.py", "tests/mypy/*"]

[tool.coverage.report]
show_missing = true
skip_empty = true
exclude_also = [
    "if __name__ == .__main__.:",
    "self.logger",
    "def __repr__",
    "lambda: None",
    "from .*",
    "import .*",
    '@(abc\.)?abstractmethod',
    "raise NotImplementedError",
    'raise AssertionError',
    'logger\..*',
    "pass",
    '\.\.\.',
]
omit = [
    '*/__about__.py',
    '*/__main__.py',
    '*/__init__.py',
    '*/annotations.py',
    'docs/docs_src/getting_started/serialization/avro.py',
    'docs/docs_src/getting_started/serialization/msgpack_ex.py',
    'docs/docs_src/getting_started/serialization/protobuf.py',
    'docs/docs_src/integrations/http_frameworks_integrations/aiohttp.py',
    'docs/docs_src/integrations/http_frameworks_integrations/blacksheep.py',
    'docs/docs_src/integrations/http_frameworks_integrations/falcon.py',
    'docs/docs_src/integrations/http_frameworks_integrations/litestar.py',
    'docs/docs_src/integrations/http_frameworks_integrations/quart.py',
    'docs/docs_src/integrations/http_frameworks_integrations/sanic.py',
    'docs/docs_src/integrations/http_frameworks_integrations/tornado.py',
    'examples/howto/structlogs.py',
    'examples/serialization/avro/avro.py',
    'examples/serialization/msgpack/pack.py',
    'examples/serialization/protobuf/protobuf.py',
]

[tool.bandit]

[tool.codespell]
skip = "./venv*,./docs/site/*,./htmlcov"
ignore-words = ".codespell-whitelist.txt"<|MERGE_RESOLUTION|>--- conflicted
+++ resolved
@@ -121,17 +121,9 @@
 
 lint = [
     "faststream[types]",
-<<<<<<< HEAD
-    "ruff==0.11.4",
+    "ruff==0.11.5",
     "bandit==1.8.3",
-    "semgrep==1.117.0",
-=======
-    "ruff==0.11.5",
-    "bandit==1.8.3; python_version >= '3.9'",
-    "bandit==1.7.10; python_version < '3.9'",
-    "semgrep==1.118.0; python_version >= '3.9'",
-    "semgrep==1.99.0; python_version < '3.9'",
->>>>>>> 81238d68
+    "semgrep==1.118.0",
     "codespell==2.4.1",
 ]
 
