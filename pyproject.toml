[build-system]
requires = ["uv_build>=0.7.19,<0.8.0"]
build-backend = "uv_build"

[project]
name = "faststream"
description = "FastStream: the simplest way to work with a messaging queues"
readme = "README.md"
authors = [
    { name = "AG2AI", email = "support@ag2.ai" },
    { name = "Nikita Pastukhov", email = "nikita@pastukhov-dev.com" },
]

keywords = [
    "rabbitmq",
    "kafka",
    "framework",
    "nats",
    "redis",
    "message brokers",
]

requires-python = ">=3.10"

classifiers = [
    "Development Status :: 5 - Production/Stable",
    "License :: OSI Approved :: Apache Software License",
    "Programming Language :: Python",
    "Programming Language :: Python :: Implementation :: CPython",
    "Programming Language :: Python :: 3",
    "Programming Language :: Python :: 3 :: Only",
    "Programming Language :: Python :: 3.10",
    "Programming Language :: Python :: 3.11",
    "Programming Language :: Python :: 3.12",
    "Programming Language :: Python :: 3.13",
    "Programming Language :: Python :: 3.14",
    "Operating System :: OS Independent",
    "Topic :: Software Development :: Libraries :: Application Frameworks",
    "Topic :: Software Development :: Libraries :: Python Modules",
    "Topic :: Software Development :: Libraries",
    "Topic :: Software Development",
    "Topic :: System :: Networking",
    "Topic :: System :: Distributed Computing",
    "Typing :: Typed",
    "Intended Audience :: Developers",
    "Intended Audience :: Information Technology",
    "Intended Audience :: System Administrators",
    "Environment :: Web Environment",
    "Framework :: AsyncIO",
    "Framework :: Pydantic",
    "Framework :: Pydantic :: 1",
    "Framework :: Pydantic :: 2",
]

version = "0.6.0rc0"

dependencies = [
    "anyio>=3.7.1,<5",
    "fast-depends[pydantic]>=3.0.0a9,<4.0.0",
    "typing-extensions>=4.8.0",
]

[project.optional-dependencies]
rabbit = ["aio-pika>=9,<10"]

kafka = ["aiokafka>=0.9,<0.13"]

confluent = [
    "confluent-kafka>=2,!=2.8.1,<3; python_version < '3.13'",
    "confluent-kafka>=2.6,!=2.8.1,<3; python_version >= '3.13'",
]

nats = ["nats-py>=2.7.0,<=3.0.0"]

redis = ["redis>=5.0.0,<7.0.0"]

otel = ["opentelemetry-sdk>=1.24.0,<2.0.0"]

cli = [
    "typer>=0.9,!=0.12,<=0.16.0",
    "watchfiles>=0.15.0,<1.2.0"
]

prometheus = ["prometheus-client>=0.20.0,<0.30.0"]

[dependency-groups]
optionals = ["faststream[rabbit,kafka,confluent,nats,redis,otel,cli,prometheus]"]

<<<<<<< HEAD
docs = [
    "mkdocs-material==9.6.14",
=======
devdocs = [
    "mkdocs-material==9.6.15",
>>>>>>> fe8b85f3
    "mkdocs-static-i18n==1.3.0",
    "mdx-include==1.4.2",
    "mkdocstrings[python]==0.29.1",
    "mkdocs-literate-nav==0.6.2",
    "mkdocs-git-revision-date-localized-plugin==1.4.7",
    "mike==2.1.3",                                      # versioning
    "mkdocs-minify-plugin==0.8.0",
    "mkdocs-macros-plugin==1.3.7",                      # includes with variables
    "mkdocs-glightbox==0.4.0",                          # img zoom
    "pillow",                                           # required for mkdocs-glightbox
    "cairosvg",                                         # required for mkdocs-glightbox
    "httpx==0.28.1",                                    # using in CI
]

lint = [
    "ruff==0.12.1",
    "bandit==1.8.5",
    "semgrep==1.127.1",
    "codespell==2.4.1",
    "mypy==1.16.0",
    # mypy extensions
    "types-Deprecated",
    "types-PyYAML",
    "types-setuptools",
    "types-ujson",
    "types-redis",
    "types-Pygments",
    "types-docutils",
    "types-aiofiles",
    "confluent-kafka-stubs; python_version >= '3.11'",
]

<<<<<<< HEAD
test-core = [
    "coverage[toml]==7.9.1",
    "pytest==8.4.1",
    "pytest-asyncio==1.0.0",
    "pytest-rerunfailures>=15.1",
=======
lint = [
    "faststream[types]",
    "ruff==0.12.2",
    "bandit==1.8.6; python_version >= '3.9'",
    "bandit==1.7.10; python_version < '3.9'",
    "semgrep==1.128.0; python_version >= '3.9'",
    "semgrep==1.99.0; python_version < '3.9'",
    "codespell==2.4.1",
]

test-core = [
    "coverage[toml]==7.9.2; python_version >= '3.9'",
    "coverage[toml]==7.6.1; python_version < '3.9'",
    "pytest==8.4.1; python_version >= '3.9'",
    "pytest==8.3.5; python_version < '3.9'",
    "pytest-asyncio==1.0.0; python_version >= '3.9'",
    "pytest-asyncio==0.24.0; python_version < '3.9'",
>>>>>>> fe8b85f3
    "dirty-equals==0.9.0",
    "pytest-timeout>=2.4.0",
    "httpx==0.28.1",
]

testing = [
    {include-group = "test-core"},
    "fastapi==0.115.14",
    "pydantic-settings>=2.0.0,<3.0.0",
    "PyYAML==6.0.2",
    "email-validator==2.2.0",
    "msgspec",
    "uvicorn>=0.34.3; python_version >= '3.9'",
    "uvicorn==0.33.0; python_version < '3.9'",
    "psutil==7.0.0",
]

dev = [
    {include-group = "optionals"},
    {include-group = "lint"},
    {include-group = "testing"},
    {include-group = "docs"},
    "pre-commit==4.2.0",
    "detect-secrets==1.5.0",
]

[project.urls]
Homepage = "https://faststream.ag2.ai/latest/"
Documentation = "https://faststream.ag2.ai/latest/getting-started/"
Tracker = "https://github.com/ag2ai/FastStream/issues"
Source = "https://github.com/ag2ai/FastStream"
Discord = "https://discord.gg/qFm6aSqq59"

[project.scripts]
faststream = "faststream.__main__:cli"

[tool.uv.build-backend]
module-root = "."
module-name = "faststream"

[tool.mypy]
files = ["faststream", "tests/mypy"]
strict = true
python_version = "3.10"
strict_bytes = true
local_partial_types = true
ignore_missing_imports = true
plugins = ["pydantic.mypy"]

# from https://blog.wolt.com/engineering/2021/09/30/professional-grade-mypy-configuration/
disallow_untyped_defs = true
no_implicit_optional = true
check_untyped_defs = true
warn_return_any = true
show_error_codes = true
warn_unused_ignores = true

disallow_incomplete_defs = true
disallow_untyped_decorators = true
disallow_any_unimported = false

[tool.pytest.ini_options]
minversion = "7.0"
timeout = 30
addopts = "-q -m 'not slow'"
testpaths = ["tests"]
markers = ["rabbit", "kafka", "confluent", "nats", "redis", "slow", "all"]
asyncio_default_fixture_loop_scope = "function"

[tool.coverage.run]
parallel = true
branch = true
concurrency = ["multiprocessing", "thread"]
source = ["docs/docs_src", "examples", "faststream", "tests"]
context = '${CONTEXT}'
omit = ["**/__init__.py", "tests/mypy/*"]

[tool.coverage.report]
show_missing = true
skip_empty = true
exclude_also = [
    "if __name__ == .__main__.:",
    "self.logger",
    "def __repr__",
    "lambda: None",
    "from .*",
    "import .*",
    '@(abc\.)?abstractmethod',
    "raise NotImplementedError",
    'raise AssertionError',
    'logger\..*',
    "pass",
    '\.\.\.',
]
omit = [
    '*/__about__.py',
    '*/__main__.py',
    '*/__init__.py',
    '*/annotations.py',
    'docs/docs_src/getting_started/serialization/avro.py',
    'docs/docs_src/getting_started/serialization/msgpack_ex.py',
    'docs/docs_src/getting_started/serialization/protobuf.py',
    'docs/docs_src/integrations/http_frameworks_integrations/aiohttp.py',
    'docs/docs_src/integrations/http_frameworks_integrations/blacksheep.py',
    'docs/docs_src/integrations/http_frameworks_integrations/falcon.py',
    'docs/docs_src/integrations/http_frameworks_integrations/litestar.py',
    'docs/docs_src/integrations/http_frameworks_integrations/quart.py',
    'docs/docs_src/integrations/http_frameworks_integrations/sanic.py',
    'docs/docs_src/integrations/http_frameworks_integrations/tornado.py',
    'examples/howto/structlogs.py',
    'examples/serialization/avro/avro.py',
    'examples/serialization/msgpack/pack.py',
    'examples/serialization/protobuf/protobuf.py',
]

[tool.bandit]

[tool.codespell]
skip = "./venv*,./docs/site/*,./htmlcov"
ignore-words = ".codespell-whitelist.txt"<|MERGE_RESOLUTION|>--- conflicted
+++ resolved
@@ -86,13 +86,8 @@
 [dependency-groups]
 optionals = ["faststream[rabbit,kafka,confluent,nats,redis,otel,cli,prometheus]"]
 
-<<<<<<< HEAD
 docs = [
-    "mkdocs-material==9.6.14",
-=======
-devdocs = [
     "mkdocs-material==9.6.15",
->>>>>>> fe8b85f3
     "mkdocs-static-i18n==1.3.0",
     "mdx-include==1.4.2",
     "mkdocstrings[python]==0.29.1",
@@ -125,31 +120,11 @@
     "confluent-kafka-stubs; python_version >= '3.11'",
 ]
 
-<<<<<<< HEAD
 test-core = [
     "coverage[toml]==7.9.1",
     "pytest==8.4.1",
     "pytest-asyncio==1.0.0",
     "pytest-rerunfailures>=15.1",
-=======
-lint = [
-    "faststream[types]",
-    "ruff==0.12.2",
-    "bandit==1.8.6; python_version >= '3.9'",
-    "bandit==1.7.10; python_version < '3.9'",
-    "semgrep==1.128.0; python_version >= '3.9'",
-    "semgrep==1.99.0; python_version < '3.9'",
-    "codespell==2.4.1",
-]
-
-test-core = [
-    "coverage[toml]==7.9.2; python_version >= '3.9'",
-    "coverage[toml]==7.6.1; python_version < '3.9'",
-    "pytest==8.4.1; python_version >= '3.9'",
-    "pytest==8.3.5; python_version < '3.9'",
-    "pytest-asyncio==1.0.0; python_version >= '3.9'",
-    "pytest-asyncio==0.24.0; python_version < '3.9'",
->>>>>>> fe8b85f3
     "dirty-equals==0.9.0",
     "pytest-timeout>=2.4.0",
     "httpx==0.28.1",
