--- conflicted
+++ resolved
@@ -107,10 +107,7 @@
     "bandit==1.8.6",
     "semgrep==1.131.0",
     "codespell==2.4.1",
-<<<<<<< HEAD
-=======
     "zizmor==1.11.0",
->>>>>>> 6f0b2d0c
     "mypy==1.17.1",
     # mypy extensions
     "types-Deprecated",
