name: Run all tests

on:
  schedule:
    - cron: "0 0 * * *"
  pull_request:
    types:
      - opened
      - synchronize
      - ready_for_review
  # https://docs.github.com/en/repositories/configuring-branches-and-merges-in-your-repository/configuring-pull-request-merges/managing-a-merge-queue#triggering-merge-group-checks-with-github-actions
  merge_group:
    types:
      - checks_requested

env:
  ALL_PYTEST_MARKERS: "not nats and not kafka and not confluent and not rabbit and not redis"

concurrency:
  group: ${{ github.workflow }}-${{ github.event.pull_request.number || github.ref }}
  cancel-in-progress: true

jobs:
<<<<<<< HEAD
  pre-commit-check:
    if: github.event.pull_request.draft == false
    runs-on: ubuntu-latest
    steps:
      - uses: actions/checkout@v4
      - uses: actions/setup-python@v5
        with:
          python-version: "3.12"
      - uses: extractions/setup-just@v2
      - name: Set $PY environment variable
        run: echo "PY=$(python -VV | sha256sum | cut -d' ' -f1)" >> $GITHUB_ENV
      - uses: actions/cache@v4
        with:
          path: ~/.cache/pre-commit
          key: pre-commit|${{ hashFiles('.pre-commit-config.yaml') }}
      - uses: pre-commit/action@v3.0.1

=======
>>>>>>> fe8b85f3
  test-basic:
    if: github.event.pull_request.draft == false
    runs-on: ubuntu-latest
    strategy:
      matrix:
        python-version: ["3.10", "3.11", "3.12", "3.13"]
        pydantic-version: ["pydantic-v1", "pydantic-v2"]
      fail-fast: false

    steps:
      - uses: actions/checkout@v4
      - uses: astral-sh/setup-uv@v6
        with:
          version: "latest"
      - name: Set up Python
        uses: actions/setup-python@v5
        with:
          python-version: ${{ matrix.python-version }}
      - uses: actions/cache@v4
        id: cache
        with:
          path: ${{ env.pythonLocation }}
          key: ${{ runner.os }}-python-${{ env.pythonLocation }}-${{ hashFiles('pyproject.toml') }}-uv
      - name: Install Dependencies
        if: steps.cache.outputs.cache-hit != 'true'
        run: |
          uv pip install --system --group optionals --group testing .
      - name: Install Pydantic v1
        if: matrix.pydantic-version == 'pydantic-v1'
        run: uv pip install --system "pydantic>=1.10.0,<2.0.0"
      - name: Install Pydantic v2
        if: matrix.pydantic-version == 'pydantic-v2'
        run: uv pip install --system --prerelease=disallow "pydantic>=2.0.0,<3.0.0"
      - run: mkdir coverage
      - name: Test
        run: >
          coverage run -m pytest
          -vv -m "(slow and (${{env.ALL_PYTEST_MARKERS}})) or (${{env.ALL_PYTEST_MARKERS}})"
        env:
          COVERAGE_FILE: coverage/.coverage.${{ runner.os }}-py${{ matrix.python-version }}-${{ matrix.pydantic-version }}
          CONTEXT: ${{ runner.os }}-py${{ matrix.python-version }}-${{ matrix.pydantic-version }}
      - name: Store coverage files
        uses: actions/upload-artifact@v4
        with:
          name: .coverage.${{ runner.os }}-py${{ matrix.python-version }}-${{ matrix.pydantic-version }}
          path: coverage
          if-no-files-found: error
          include-hidden-files: true

  test-macos-latest:
    if: github.event.pull_request.draft == false
    runs-on: macos-latest
    steps:
      - uses: actions/checkout@v4
      - uses: astral-sh/setup-uv@v6
        with:
          version: "latest"
      - name: Set up Python
        uses: actions/setup-python@v5
        with:
          python-version: "3.13"
      - name: Install Dependencies
        if: steps.cache.outputs.cache-hit != 'true'
        run: |
          uv pip install --system --group optionals --group testing .
      - name: Test
        run: >
          coverage run -m pytest
          -vv -m "(slow and (${{env.ALL_PYTEST_MARKERS}})) or (${{env.ALL_PYTEST_MARKERS}})"

  test-windows-latest:
    if: github.event.pull_request.draft == false
    runs-on: windows-latest
    steps:
      - uses: actions/checkout@v4
      - uses: astral-sh/setup-uv@v6
        with:
          version: "latest"
      - name: Set up Python
        uses: actions/setup-python@v5
        with:
          python-version: "3.13"
      - name: Install Dependencies
        if: steps.cache.outputs.cache-hit != 'true'
        run: |
          uv pip install --system --group optionals --group testing .
      - name: Test
        run: >
          coverage run -m pytest
          -vv -m "(slow and (${{env.ALL_PYTEST_MARKERS}})) or (${{env.ALL_PYTEST_MARKERS}})"

  test-kafka-smoke:
    if: github.event.pull_request.draft == false
    runs-on: ubuntu-latest
    steps:
      - uses: actions/checkout@v4
      - uses: astral-sh/setup-uv@v6
        with:
          version: "latest"
      - name: Set up Python
        uses: actions/setup-python@v5
        with:
          python-version: "3.13"
      - name: Install Dependencies
        if: steps.cache.outputs.cache-hit != 'true'
        run: |
          uv pip install --system --group test-core ".[cli,kafka]"
      - name: Test
        run: >
          coverage run -m pytest
          -vv -m "not kafka"
          tests/brokers/kafka/test_test_client.py

  test-kafka-real:
    if: github.event.pull_request.draft == false
    needs:
      - test-basic
      - test-kafka-smoke
    runs-on: ubuntu-latest
    services:
      kafka:
        image: bitnami/kafka:3.5.0
        ports:
          - 9092:9092
        env:
          KAFKA_ENABLE_KRAFT: "true"
          KAFKA_CFG_NODE_ID: "1"
          KAFKA_CFG_PROCESS_ROLES: "broker,controller"
          KAFKA_CFG_CONTROLLER_LISTENER_NAMES: "CONTROLLER"
          KAFKA_CFG_LISTENERS: "PLAINTEXT://:9092,CONTROLLER://:9093"
          KAFKA_CFG_LISTENER_SECURITY_PROTOCOL_MAP: "CONTROLLER:PLAINTEXT,PLAINTEXT:PLAINTEXT"
          KAFKA_CFG_ADVERTISED_LISTENERS: "PLAINTEXT://127.0.0.1:9092"
          KAFKA_BROKER_ID: "1"
          KAFKA_CFG_CONTROLLER_QUORUM_VOTERS: "1@kafka:9093"
          ALLOW_PLAINTEXT_LISTENER: "true"
    steps:
      - uses: actions/checkout@v4
      - uses: astral-sh/setup-uv@v6
        with:
          version: "latest"
      - name: Set up Python
        uses: actions/setup-python@v5
        with:
          python-version: "3.13"
      - name: Install Dependencies
        if: steps.cache.outputs.cache-hit != 'true'
        run: |
          uv pip install --system --group optionals --group testing .
      - run: mkdir coverage
      - name: Test
        run: >
          coverage run -m pytest
          -vv -m "(slow and kafka) or kafka"
        env:
          COVERAGE_FILE: coverage/.coverage.kafka-py
          CONTEXT: kafka-py
      - name: Store coverage files
        uses: actions/upload-artifact@v4
        with:
          name: .coverage.kafka-py
          path: coverage
          if-no-files-found: error
          include-hidden-files: true

  test-confluent-smoke:
    if: github.event.pull_request.draft == false
    runs-on: ubuntu-latest
    steps:
      - uses: actions/checkout@v4
      - uses: astral-sh/setup-uv@v6
        with:
          version: "latest"
      - name: Set up Python
        uses: actions/setup-python@v5
        with:
          python-version: "3.13"
      - name: Install Dependencies
        if: steps.cache.outputs.cache-hit != 'true'
        run: |
          uv pip install --system --group test-core ".[cli,confluent]"
      - name: Test
        run: >
          coverage run -m pytest
          -vv -m "not confluent"
          tests/brokers/confluent/test_test_client.py

  test-confluent-real:
    if: github.event.pull_request.draft == false
    needs:
      - test-basic
      - test-confluent-smoke
    runs-on: ubuntu-latest
    services:
      kafka:
        image: bitnami/kafka:3.5.0
        ports:
          - 9092:9092
        env:
          KAFKA_ENABLE_KRAFT: "true"
          KAFKA_CFG_NODE_ID: "1"
          KAFKA_CFG_PROCESS_ROLES: "broker,controller"
          KAFKA_CFG_CONTROLLER_LISTENER_NAMES: "CONTROLLER"
          KAFKA_CFG_LISTENERS: "PLAINTEXT://:9092,CONTROLLER://:9093"
          KAFKA_CFG_LISTENER_SECURITY_PROTOCOL_MAP: "CONTROLLER:PLAINTEXT,PLAINTEXT:PLAINTEXT"
          KAFKA_CFG_ADVERTISED_LISTENERS: "PLAINTEXT://127.0.0.1:9092"
          KAFKA_BROKER_ID: "1"
          KAFKA_CFG_CONTROLLER_QUORUM_VOTERS: "1@kafka:9093"
          ALLOW_PLAINTEXT_LISTENER: "true"
    steps:
      - uses: actions/checkout@v4
      - uses: astral-sh/setup-uv@v6
        with:
          version: "latest"
      - name: Set up Python
        uses: actions/setup-python@v5
        with:
          python-version: "3.13"
      - name: Install Dependencies
        if: steps.cache.outputs.cache-hit != 'true'
        run: |
          uv pip install --system --group optionals --group testing .
      - run: mkdir coverage
      - name: Test
        run: >
          coverage run -m pytest
          -vv -m "(slow and confluent) or confluent"
        env:
          COVERAGE_FILE: coverage/.coverage.confluent-py
          CONTEXT: confluent-py
      - name: Store coverage files
        uses: actions/upload-artifact@v4
        with:
          name: .coverage.confluent-py
          path: coverage
          if-no-files-found: error
          include-hidden-files: true

  test-rabbit-smoke:
    if: github.event.pull_request.draft == false
    runs-on: ubuntu-latest
    steps:
      - uses: actions/checkout@v4
      - uses: astral-sh/setup-uv@v6
        with:
          version: "latest"
      - name: Set up Python
        uses: actions/setup-python@v5
        with:
          python-version: "3.13"
      - name: Install Dependencies
        if: steps.cache.outputs.cache-hit != 'true'
        run: |
          uv pip install --system --group test-core ".[cli,rabbit]"
      - name: Test
        run: >
          coverage run -m pytest
          -vv -m "not rabbit"
          tests/brokers/rabbit/test_test_client.py

  test-rabbit-real:
    if: github.event.pull_request.draft == false
    needs:
      - test-basic
      - test-rabbit-smoke
    runs-on: ubuntu-latest
    services:
      rabbitmq:
        image: rabbitmq:alpine
        ports:
          - 5672:5672
    steps:
      - uses: actions/checkout@v4
      - uses: astral-sh/setup-uv@v6
        with:
          version: "latest"
      - name: Set up Python
        uses: actions/setup-python@v5
        with:
          python-version: "3.13"
      - name: Install Dependencies
        if: steps.cache.outputs.cache-hit != 'true'
        run: |
          uv pip install --system --group optionals --group testing .
      - run: mkdir coverage
      - name: Test
        run: >
          coverage run -m pytest
          -vv -m "(slow and rabbit) or rabbit"
        env:
          COVERAGE_FILE: coverage/.coverage.rabbit-py
          CONTEXT: rabbit-py
      - name: Store coverage files
        uses: actions/upload-artifact@v4
        with:
          name: .coverage.rabbit-py
          path: coverage
          if-no-files-found: error
          include-hidden-files: true

  test-nats-smoke:
    if: github.event.pull_request.draft == false
    runs-on: ubuntu-latest
    steps:
      - uses: actions/checkout@v4
      - uses: astral-sh/setup-uv@v6
        with:
          version: "latest"
      - name: Set up Python
        uses: actions/setup-python@v5
        with:
          python-version: "3.13"
      - name: Install Dependencies
        if: steps.cache.outputs.cache-hit != 'true'
        run: |
          uv pip install --system --group test-core ".[cli,nats]"
      - name: Test
        run: >
          coverage run -m pytest
          -vv -m "not nats"
          tests/brokers/nats/test_test_client.py

  test-nats-real:
    if: github.event.pull_request.draft == false
    needs:
      - test-basic
      - test-nats-smoke
    runs-on: ubuntu-latest
    services:
      nats:
        image: diementros/nats:js
        ports:
          - 4222:4222
    steps:
      - uses: actions/checkout@v4
      - uses: astral-sh/setup-uv@v6
        with:
          version: "latest"
      - name: Set up Python
        uses: actions/setup-python@v5
        with:
          python-version: "3.13"
      - name: Install Dependencies
        if: steps.cache.outputs.cache-hit != 'true'
        run: |
          uv pip install --system --group optionals --group testing .
      - run: mkdir coverage
      - name: Test
        run: >
          coverage run -m pytest
          -vv -m "(slow and nats) or nats"
        env:
          COVERAGE_FILE: coverage/.coverage.nats-py
          CONTEXT: nats-py
      - name: Store coverage files
        uses: actions/upload-artifact@v4
        with:
          name: .coverage.nats-py
          path: coverage
          if-no-files-found: error
          include-hidden-files: true

  test-redis-smoke:
    if: github.event.pull_request.draft == false
    runs-on: ubuntu-latest
    steps:
      - uses: actions/checkout@v4
      - uses: astral-sh/setup-uv@v6
        with:
          version: "latest"
      - name: Set up Python
        uses: actions/setup-python@v5
        with:
          python-version: "3.13"
      - name: Install Dependencies
        if: steps.cache.outputs.cache-hit != 'true'
        run: |
          uv pip install --system --group test-core ".[cli,redis]"
      - name: Test
        run: >
          coverage run -m pytest
          -vv -m "not redis"
          tests/brokers/redis/test_test_client.py

  test-redis-real:
    if: github.event.pull_request.draft == false
    runs-on: ubuntu-latest
    needs:
      - test-basic
      - test-redis-smoke
    services:
      nats:
        image: redis:alpine
        ports:
          - 6379:6379
    steps:
      - uses: actions/checkout@v4
      - uses: astral-sh/setup-uv@v6
        with:
          version: "latest"
      - name: Set up Python
        uses: actions/setup-python@v5
        with:
          python-version: "3.13"
      - name: Install Dependencies
        if: steps.cache.outputs.cache-hit != 'true'
        run: |
          uv pip install --system --group optionals --group testing .
      - run: mkdir coverage
      - name: Test
        run: >
          coverage run -m pytest
          -vv -m "(slow and redis) or redis"
        env:
          COVERAGE_FILE: coverage/.coverage.redis-py
          CONTEXT: redis-py
      - name: Store coverage files
        uses: actions/upload-artifact@v4
        with:
          name: .coverage.redis-py
          path: coverage
          if-no-files-found: error
          include-hidden-files: true

  coverage-combine:
    if: github.event.pull_request.draft == false
    needs:
      - test-basic
      - test-kafka-real
      - test-confluent-real
      - test-rabbit-real
      - test-nats-real
      - test-redis-real
    runs-on: ubuntu-latest

    steps:
      - uses: actions/checkout@v4
      - uses: astral-sh/setup-uv@v6
        with:
          version: "latest"
      - uses: actions/setup-python@v5
        with:
          python-version: "3.12"

      - name: Get coverage files
        uses: actions/download-artifact@v4
        with:
          pattern: .coverage*
          path: coverage
          merge-multiple: true

      - run: |
          uv pip install --system coverage[toml]

      - run: ls -la coverage
      - run: coverage combine coverage
      - run: coverage report
      - run: coverage html --show-contexts --title "FastStream coverage for ${{ github.sha }}"

      - name: Store coverage html
        uses: actions/upload-artifact@v4
        with:
          name: coverage-html
          path: htmlcov

  # https://github.com/marketplace/actions/alls-green#why
  check: # This job does nothing and is only used for the branch protection
    # from: https://github.com/re-actors/alls-green
    # Important: For this to work properly, it is a must to have the job always
    # run, otherwise GitHub will make it skipped when any of the dependencies
    # fail. In some contexts, skipped is interpreted as success which may lead
    # to undesired, unobvious and even dangerous (as in security breach
    # "dangerous") side-effects.
    if: always()

    needs:
      - coverage-combine
      - test-macos-latest
      - test-windows-latest

    runs-on: ubuntu-latest

    steps:
      - name: Decide whether the needed jobs succeeded or failed
        uses: re-actors/alls-green@release/v1 # nosemgrep
        with:
          jobs: ${{ toJSON(needs) }}<|MERGE_RESOLUTION|>--- conflicted
+++ resolved
@@ -21,26 +21,6 @@
   cancel-in-progress: true
 
 jobs:
-<<<<<<< HEAD
-  pre-commit-check:
-    if: github.event.pull_request.draft == false
-    runs-on: ubuntu-latest
-    steps:
-      - uses: actions/checkout@v4
-      - uses: actions/setup-python@v5
-        with:
-          python-version: "3.12"
-      - uses: extractions/setup-just@v2
-      - name: Set $PY environment variable
-        run: echo "PY=$(python -VV | sha256sum | cut -d' ' -f1)" >> $GITHUB_ENV
-      - uses: actions/cache@v4
-        with:
-          path: ~/.cache/pre-commit
-          key: pre-commit|${{ hashFiles('.pre-commit-config.yaml') }}
-      - uses: pre-commit/action@v3.0.1
-
-=======
->>>>>>> fe8b85f3
   test-basic:
     if: github.event.pull_request.draft == false
     runs-on: ubuntu-latest
