name: Update Release Notes

on:
  push:
    tags:
      - '*'

jobs:
  update-release-notes:
    runs-on: ubuntu-latest
    permissions:
        contents: write
        pull-requests: write
    env:
      TAG_NAME: ${{ github.ref_name }}
      BRANCH_NAME: update-release-notes-${{ github.ref_name }}
    steps:
      - name: Checkout repository
        uses: actions/checkout@v4
        with:
          fetch-depth: 0

      - uses: tibdex/github-app-token@v1
        id: generate-token
        with:
          app_id: ${{ secrets.APP_ID }}
          private_key: ${{ secrets.APP_PRIVATE_KEY }}

      - name: Set up Python
        uses: actions/setup-python@v5
        with:
          python-version: '3.10'

      - name: Install dependencies
        run: |
          python -m pip install --upgrade pip
          pip install requests

      - name: Run update_releases.py script
        run: python ./docs/update_releases.py

      - name: Check for changes
        id: git-check
        run: |
          git diff --quiet || echo "::set-output name=changes_detected::true"

      - name: Show git diff
        run: git diff

      - name: Create Pull Request
        if: steps.git-check.outputs.changes_detected
        uses: peter-evans/create-pull-request@v5
        with:
          token: ${{ steps.generate-token.outputs.token }}
          branch: ${{ env.BRANCH_NAME }}
          base: "main" # The branch you want to merge into
          title: "Update Release Notes for ${{ env.TAG_NAME }}"
          commit-message: "Update Release Notes for ${{ env.TAG_NAME }}"
          body: "This is an automated pull request to update the release notes for ${{ env.TAG_NAME }}"
<<<<<<< HEAD
          labels: documentation
          delete-branch: true
=======
          base: "main" # The branch you want to merge into
          reviewers: davorrunje, Lancetnik, kumaranvpl, sternakt
>>>>>>> bee5e1ae
<|MERGE_RESOLUTION|>--- conflicted
+++ resolved
@@ -53,14 +53,8 @@
         with:
           token: ${{ steps.generate-token.outputs.token }}
           branch: ${{ env.BRANCH_NAME }}
-          base: "main" # The branch you want to merge into
           title: "Update Release Notes for ${{ env.TAG_NAME }}"
           commit-message: "Update Release Notes for ${{ env.TAG_NAME }}"
           body: "This is an automated pull request to update the release notes for ${{ env.TAG_NAME }}"
-<<<<<<< HEAD
-          labels: documentation
-          delete-branch: true
-=======
           base: "main" # The branch you want to merge into
-          reviewers: davorrunje, Lancetnik, kumaranvpl, sternakt
->>>>>>> bee5e1ae
+          reviewers: davorrunje, Lancetnik, kumaranvpl, sternakt