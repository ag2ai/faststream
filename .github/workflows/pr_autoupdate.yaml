name: Run linters

on:
  pull_request_target:
    types:
      - opened
      - synchronize
      - ready_for_review

concurrency:
  group: ${{ github.workflow }}-${{ github.event.pull_request.number || github.ref }}
  cancel-in-progress: true

permissions:
  contents: write

jobs:
  check-linting-and-docs-changes:
    if: github.event.pull_request.draft == false
    runs-on: ubuntu-latest
    steps:
      - uses: actions/checkout@v4
        with:
          token: ${{ secrets.AUTOMERGE_TOKEN }}
          repository: ${{ github.event.pull_request.head.repo.full_name }}
          ref: ${{ github.head_ref }}

      - uses: astral-sh/setup-uv@v6
        with:
          version: "latest"

      - name: Set up Python
        uses: actions/setup-python@v5
        with:
          python-version: "3.12"

      - name: Set $PY environment variable
        run: echo "PY=$(python -VV | sha256sum | cut -d' ' -f1)" >> $GITHUB_ENV

      - name: Install Dependencies
        if: steps.cache.outputs.cache-hit != 'true'
        shell: bash
        run: |
          set -ux
          uv pip install --system --group dev -e .

      - uses: pre-commit/action@v3.0.1
        continue-on-error: true
        with:
          extra_args: --hook-stage manual --all-files

<<<<<<< HEAD
      - name: Run build docs
        run: cd docs && python docs.py build

=======
>>>>>>> 8018bba6
      - name: Commit
        uses: stefanzweifel/git-auto-commit-action@v6
        with:
          commit_message: "chore: apply autofixes"
          commit_user_name: faststream-actions[bot]
          commit_user_email: faststream-actions[bot]@users.noreply.github.com
          commit_author: faststream-actions[bot] <faststream-actions[bot]@users.noreply.github.com><|MERGE_RESOLUTION|>--- conflicted
+++ resolved
@@ -44,17 +44,12 @@
           set -ux
           uv pip install --system --group dev -e .
 
-      - uses: pre-commit/action@v3.0.1
+      - name: Run pre-commit
+        uses: pre-commit/action@v3.0.1
         continue-on-error: true
         with:
           extra_args: --hook-stage manual --all-files
 
-<<<<<<< HEAD
-      - name: Run build docs
-        run: cd docs && python docs.py build
-
-=======
->>>>>>> 8018bba6
       - name: Commit
         uses: stefanzweifel/git-auto-commit-action@v6
         with:
