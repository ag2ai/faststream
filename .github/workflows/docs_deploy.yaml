--- conflicted
+++ resolved
@@ -42,9 +42,6 @@
             mike set-default --allow-empty -F mkdocs.yml latest
           else
             cd docs && mike deploy -F mkdocs.yml --update-aliases $VERSION
-<<<<<<< HEAD
-          fi
-=======
           fi
 
       - name: Commit
@@ -56,5 +53,4 @@
           commit_message: "docs: deploy docs"
           commit_user_name: faststream-actions[bot]
           commit_user_email: faststream-actions[bot]@users.noreply.github.com
-          commit_author: faststream-actions[bot] <faststream-actions[bot]@users.noreply.github.com>
->>>>>>> e054cec2
+          commit_author: faststream-actions[bot] <faststream-actions[bot]@users.noreply.github.com>