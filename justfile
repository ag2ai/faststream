--- conflicted
+++ resolved
@@ -37,20 +37,12 @@
 
 [doc("Run fast tests with coverage")]
 [group("tests")]
-<<<<<<< HEAD
-coverage-test path="tests/" params="" marks="not slow and not kafka and not confluent and not redis and not rabbit and not nats":
-=======
 test-coverage path="tests/" params="" marks="not slow and not kafka and not confluent and not redis and not rabbit and not nats":
->>>>>>> 6f2c19d8
   -docker compose exec faststream sh -c "coverage run -m pytest {{path}} -m '{{marks}}' {{params}} && coverage combine && coverage report --show-missing --skip-covered --sort=cover --precision=2 && rm .coverage*"
 
 [doc("Run all tests with coverage")]
 [group("tests")]
-<<<<<<< HEAD
-coverage-test-all path="tests/" params="" marks="all":
-=======
 test-coverage-all path="tests/" params="" marks="all":
->>>>>>> 6f2c19d8
   -docker compose exec faststream sh -c "coverage run -m pytest {{path}} -m '{{marks}}' {{params}} && coverage combine && coverage report --show-missing --skip-covered --sort=cover --precision=2 && rm .coverage*"
 
 
@@ -70,31 +62,19 @@
 [doc("Ruff check")]
 [group("linter")]
 ruff-check *params:
-<<<<<<< HEAD
-  -docker compose exec -T faststream ruff check --exit-non-zero-on-fix {{params}}
-=======
   uv run ruff check --exit-non-zero-on-fix {{params}}
->>>>>>> 6f2c19d8
 
 [doc("Ruff format")]
 [group("linter")]
 ruff-format *params:
-<<<<<<< HEAD
-  -docker compose exec -T faststream ruff format {{params}}
-=======
   uv run ruff format {{params}}
->>>>>>> 6f2c19d8
 
 [doc("Codespell check")]
 [group("linter")]
 codespell:
-<<<<<<< HEAD
-  -docker compose exec -T faststream codespell
-=======
   uv run codespell
 
 alias lint := linter
->>>>>>> 6f2c19d8
 
 [doc("Linter run")]
 [group("linter")]
@@ -105,11 +85,7 @@
 [doc("Mypy check")]
 [group("static analysis")]
 mypy *params:
-<<<<<<< HEAD
-  -docker compose exec -T faststream mypy {{params}}
-=======
   uv run mypy {{params}}
->>>>>>> 6f2c19d8
 
 [doc("Bandit check")]
 [group("static analysis")]
