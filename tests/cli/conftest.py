import os
import subprocess
import threading
import time
from collections.abc import Generator
from contextlib import AbstractContextManager, contextmanager
from pathlib import Path
from textwrap import dedent
from typing import Protocol

import pytest

from faststream import FastStream


@pytest.fixture()
def broker():
    # separate import from e2e tests
    from faststream.rabbit import RabbitBroker

    return RabbitBroker()


@pytest.fixture()
def app_without_logger(broker) -> FastStream:
    return FastStream(broker, logger=None)


@pytest.fixture()
def app_without_broker() -> FastStream:
    return FastStream()


@pytest.fixture()
def app(broker) -> FastStream:
    return FastStream(broker)


@pytest.fixture
def faststream_tmp_path(tmp_path: "Path"):
    faststream_tmp = tmp_path / "faststream_templates"
    faststream_tmp.mkdir(exist_ok=True)
    return faststream_tmp


class GenerateTemplateFactory(Protocol):
    def __call__(
        self, code: str, filename: str = "temp_app.py"
    ) -> AbstractContextManager[Path]: ...


@pytest.fixture()
def generate_template(
    faststream_tmp_path: "Path",
) -> GenerateTemplateFactory:
    @contextmanager
    def factory(
        code: str, filename: str = "temp_app.py"
    ) -> Generator["Path", None, None]:
        file_path: Path = faststream_tmp_path / filename
        cleaned_code = dedent(code).strip()

        file_path.write_text(cleaned_code)

        try:
            yield file_path
        finally:
            file_path.unlink(missing_ok=True)

    return factory


class CliThread(Protocol):
    process: subprocess.Popen | None

    def stop(self) -> None: ...


class FastStreamCLIFactory(Protocol):
    def __call__(
        self,
        cmd: list[str],
        wait_time: float = 1.5,
        extra_env: dict[str, str] | None = None,
    ) -> AbstractContextManager[CliThread]: ...


<<<<<<< HEAD
@pytest.fixture()
def faststream_cli(tmp_path: "Path") -> FastStreamCLIFactory:
    @contextmanager
    def factory(
        cmd: list[str],
        wait_time: float = 1.5,
        extra_env: dict[str, str] | None = None,
=======
@pytest.fixture
def faststream_cli(faststream_tmp_path: "Path") -> FastStreamCLIFactory:
    @contextmanager
    def factory(
        cmd: List[str],
        wait_time: float = 2.0,
        extra_env: Optional[Dict[str, str]] = None,
>>>>>>> 2accd5f0
    ) -> Generator[CliThread, None, None]:
        class RealCLIThread(threading.Thread):
            def __init__(self, command: list[str], env: dict[str, str]) -> None:
                super().__init__()
                self.command = command
                self.process: subprocess.Popen | None = None
                self.env = env

            def run(self) -> None:
                self.process = subprocess.Popen(
                    self.command,
                    stdout=subprocess.PIPE,
                    stderr=subprocess.PIPE,
                    text=True,
                    shell=False,
                    env=self.env,
                )
                self.process.wait()

            def stop(self) -> None:
                if self.process:
                    self.process.terminate()
                    try:
                        self.process.wait(timeout=5)
                    except subprocess.TimeoutExpired:
                        self.process.kill()
                    self.process = None

        extra_env = extra_env or {}
        env = os.environ.copy()
<<<<<<< HEAD
        env.update(**extra_env)
=======
        if extra_env:
            env.update(**extra_env)
        env.update(
            **{
                "PATH": f"{faststream_tmp_path}:{os.environ['PATH']}",
                "PYTHONPATH": str(faststream_tmp_path),
            }
        )
>>>>>>> 2accd5f0
        cli = RealCLIThread(cmd, env)
        cli.start()
        time.sleep(wait_time)

        try:
            yield cli
        finally:
            cli.stop()
            cli.join()

    return factory<|MERGE_RESOLUTION|>--- conflicted
+++ resolved
@@ -71,7 +71,7 @@
 
 
 class CliThread(Protocol):
-    process: subprocess.Popen | None
+    process: subprocess.Popen
 
     def stop(self) -> None: ...
 
@@ -79,74 +79,55 @@
 class FastStreamCLIFactory(Protocol):
     def __call__(
         self,
-        cmd: list[str],
-        wait_time: float = 1.5,
+        *cmd: str,
+        wait_time: float = 2.0,
         extra_env: dict[str, str] | None = None,
     ) -> AbstractContextManager[CliThread]: ...
 
 
-<<<<<<< HEAD
 @pytest.fixture()
-def faststream_cli(tmp_path: "Path") -> FastStreamCLIFactory:
+def faststream_cli(faststream_tmp_path: Path) -> FastStreamCLIFactory:
     @contextmanager
     def factory(
-        cmd: list[str],
-        wait_time: float = 1.5,
+        *cmd: str,
+        wait_time: float = 2.0,
         extra_env: dict[str, str] | None = None,
-=======
-@pytest.fixture
-def faststream_cli(faststream_tmp_path: "Path") -> FastStreamCLIFactory:
-    @contextmanager
-    def factory(
-        cmd: List[str],
-        wait_time: float = 2.0,
-        extra_env: Optional[Dict[str, str]] = None,
->>>>>>> 2accd5f0
     ) -> Generator[CliThread, None, None]:
         class RealCLIThread(threading.Thread):
-            def __init__(self, command: list[str], env: dict[str, str]) -> None:
+            def __init__(self, command: tuple[str, ...], env: dict[str, str]) -> None:
                 super().__init__()
-                self.command = command
-                self.process: subprocess.Popen | None = None
-                self.env = env
 
-            def run(self) -> None:
                 self.process = subprocess.Popen(
-                    self.command,
+                    command,
                     stdout=subprocess.PIPE,
                     stderr=subprocess.PIPE,
                     text=True,
                     shell=False,
-                    env=self.env,
+                    env=env,
                 )
-                self.process.wait()
 
             def stop(self) -> None:
-                if self.process:
-                    self.process.terminate()
-                    try:
-                        self.process.wait(timeout=5)
-                    except subprocess.TimeoutExpired:
-                        self.process.kill()
-                    self.process = None
+                self.process.terminate()
+                try:
+                    self.process.wait(timeout=5)
+                except subprocess.TimeoutExpired:
+                    self.process.kill()
 
         extra_env = extra_env or {}
         env = os.environ.copy()
-<<<<<<< HEAD
-        env.update(**extra_env)
-=======
+
         if extra_env:
             env.update(**extra_env)
+
         env.update(
-            **{
-                "PATH": f"{faststream_tmp_path}:{os.environ['PATH']}",
-                "PYTHONPATH": str(faststream_tmp_path),
-            }
+            PATH=f"{faststream_tmp_path}:{os.environ['PATH']}",
+            PYTHONPATH=str(faststream_tmp_path),
         )
->>>>>>> 2accd5f0
+
         cli = RealCLIThread(cmd, env)
         cli.start()
-        time.sleep(wait_time)
+
+        wait_for_startup(cli.process, wait_time)
 
         try:
             yield cli
@@ -154,4 +135,20 @@
             cli.stop()
             cli.join()
 
-    return factory+    return factory
+
+
+def wait_for_startup(
+    process: subprocess.Popen,
+    timeout: float = 10,
+    check_interval: float = 0.1,
+) -> None:
+    start_time = time.time()
+
+    while time.time() - start_time < timeout:
+        if process.poll() is not None:
+            return
+
+        time.sleep(check_interval)
+
+    return