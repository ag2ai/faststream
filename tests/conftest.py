--- conflicted
+++ resolved
@@ -1,5 +1,6 @@
 import asyncio
-from typing import Any, Generator, List
+from collections.abc import Generator
+from typing import Any
 from unittest.mock import AsyncMock, MagicMock
 from uuid import uuid4
 
@@ -7,19 +8,7 @@
 from typer.testing import CliRunner
 
 from faststream.__about__ import __version__
-<<<<<<< HEAD
 from faststream._internal.context import ContextRepo
-
-
-@pytest.hookimpl(tryfirst=True)
-def pytest_keyboard_interrupt(excinfo) -> None:  # pragma: no cover
-    pytest.mark.skip("Interrupted Test Session")
-
-
-def pytest_collection_modifyitems(items) -> None:
-=======
-from faststream.annotations import ContextRepo
-from faststream.utils import context as global_context
 
 
 @pytest.hookimpl(tryfirst=True)
@@ -29,26 +18,17 @@
     pytest.mark.skip("Interrupted Test Session")
 
 
-def pytest_collection_modifyitems(items: List[pytest.Item]) -> None:
->>>>>>> 2accd5f0
+def pytest_collection_modifyitems(items: list[pytest.Item]) -> None:
     for item in items:
         item.add_marker("all")
 
 
-<<<<<<< HEAD
 @pytest.fixture()
-=======
-@pytest.fixture
->>>>>>> 2accd5f0
 def queue() -> str:
     return str(uuid4())
 
 
-<<<<<<< HEAD
 @pytest.fixture()
-=======
-@pytest.fixture
->>>>>>> 2accd5f0
 def event() -> asyncio.Event:
     return asyncio.Event()
 
@@ -58,25 +38,17 @@
     return CliRunner()
 
 
-<<<<<<< HEAD
 @pytest.fixture()
-def mock() -> MagicMock:
-=======
-@pytest.fixture
 def mock() -> Generator[MagicMock, Any, None]:
->>>>>>> 2accd5f0
+    """Should be generator to share mock between tests."""
     m = MagicMock()
     yield m
     m.reset_mock()
 
 
-<<<<<<< HEAD
 @pytest.fixture()
-def async_mock() -> AsyncMock:
-=======
-@pytest.fixture
 def async_mock() -> Generator[AsyncMock, Any, None]:
->>>>>>> 2accd5f0
+    """Should be generator to share mock between tests."""
     m = AsyncMock()
     yield m
     m.reset_mock()
@@ -87,7 +59,6 @@
     return __version__
 
 
-<<<<<<< HEAD
 @pytest.fixture()
 def context() -> ContextRepo:
     return ContextRepo()
@@ -100,15 +71,4 @@
 
 @pytest.fixture()
 def kafka_ascynapi_project() -> str:
-    return "docs.docs_src.kafka.basic.basic:asyncapi"
-=======
-@pytest.fixture
-def context() -> Generator[ContextRepo, Any, None]:
-    yield global_context
-    global_context.clear()
-
-
-@pytest.fixture
-def kafka_basic_project() -> str:
-    return "docs.docs_src.kafka.basic.basic:app"
->>>>>>> 2accd5f0
+    return "docs.docs_src.kafka.basic.basic:asyncapi"