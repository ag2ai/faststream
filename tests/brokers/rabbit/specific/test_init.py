import pytest

from faststream.rabbit import Channel, RabbitBroker


<<<<<<< HEAD
@pytest.mark.asyncio()
@pytest.mark.rabbit()
async def test_set_max() -> None:
    broker = RabbitBroker(logger=None, max_consumers=10)
    await broker.start()
    assert broker._channel._prefetch_count == 10
    await broker.close()
=======
@pytest.mark.asyncio
@pytest.mark.rabbit
async def test_set_max():
    broker = RabbitBroker(
        logger=None,
        default_channel=Channel(prefetch_count=10),
    )
    async with broker:
        await broker.start()
        assert broker._channel._prefetch_count == 10
>>>>>>> 3ec27a31
<|MERGE_RESOLUTION|>--- conflicted
+++ resolved
@@ -3,17 +3,8 @@
 from faststream.rabbit import Channel, RabbitBroker
 
 
-<<<<<<< HEAD
 @pytest.mark.asyncio()
 @pytest.mark.rabbit()
-async def test_set_max() -> None:
-    broker = RabbitBroker(logger=None, max_consumers=10)
-    await broker.start()
-    assert broker._channel._prefetch_count == 10
-    await broker.close()
-=======
-@pytest.mark.asyncio
-@pytest.mark.rabbit
 async def test_set_max():
     broker = RabbitBroker(
         logger=None,
@@ -21,5 +12,4 @@
     )
     async with broker:
         await broker.start()
-        assert broker._channel._prefetch_count == 10
->>>>>>> 3ec27a31
+        assert broker._channel._prefetch_count == 10