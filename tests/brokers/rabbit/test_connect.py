import pytest

from faststream.rabbit import RabbitBroker
from faststream.security import SASLPlaintext
from tests.brokers.base.connection import BrokerConnectionTestcase


@pytest.mark.rabbit()
class TestConnection(BrokerConnectionTestcase):
    broker: type[RabbitBroker] = RabbitBroker

    def get_broker_args(self, settings):
        return {"url": settings.url}

<<<<<<< HEAD
    @pytest.mark.asyncio()
    async def test_init_connect_by_raw_data(self, settings) -> None:
=======
    @pytest.mark.asyncio
    async def test_connect_handover_config_to_init(self, settings):
>>>>>>> 82f5afad
        broker = self.broker(
            host=settings.host,
            port=settings.port,
            security=SASLPlaintext(
                username=settings.login,
                password=settings.password,
            ),
        )
        assert await broker.connect()
        await broker.close()

<<<<<<< HEAD
    @pytest.mark.asyncio()
    async def test_connection_by_params(self, settings) -> None:
=======
    @pytest.mark.asyncio
    async def test_connect_handover_config_to_connect(self, settings):
>>>>>>> 82f5afad
        broker = self.broker()
        assert await broker.connect(
            host=settings.host,
            port=settings.port,
            security=SASLPlaintext(
                username=settings.login,
                password=settings.password,
            ),
        )
        await broker.close()

<<<<<<< HEAD
    @pytest.mark.asyncio()
    async def test_connect_merge_kwargs_with_priority(self, settings) -> None:
        broker = self.broker(host="fake-host", port=5677)  # kwargs will be ignored
        assert await broker.connect(
            host=settings.host,
            port=settings.port,
            security=SASLPlaintext(
                username=settings.login,
                password=settings.password,
            ),
        )
        await broker.close()

    @pytest.mark.asyncio()
    async def test_connect_merge_args_and_kwargs_native(self, settings) -> None:
=======
    @pytest.mark.asyncio
    async def test_connect_handover_config_to_connect_override_init(self, settings):
>>>>>>> 82f5afad
        broker = self.broker("fake-url")  # will be ignored
        assert await broker.connect(url=settings.url)
        await broker.close()<|MERGE_RESOLUTION|>--- conflicted
+++ resolved
@@ -12,13 +12,10 @@
     def get_broker_args(self, settings):
         return {"url": settings.url}
 
-<<<<<<< HEAD
     @pytest.mark.asyncio()
-    async def test_init_connect_by_raw_data(self, settings) -> None:
-=======
-    @pytest.mark.asyncio
-    async def test_connect_handover_config_to_init(self, settings):
->>>>>>> 82f5afad
+    async def test_connect_handover_config_to_init(
+        self, settings: dict[str, str]
+    ) -> None:
         broker = self.broker(
             host=settings.host,
             port=settings.port,
@@ -30,13 +27,10 @@
         assert await broker.connect()
         await broker.close()
 
-<<<<<<< HEAD
     @pytest.mark.asyncio()
-    async def test_connection_by_params(self, settings) -> None:
-=======
-    @pytest.mark.asyncio
-    async def test_connect_handover_config_to_connect(self, settings):
->>>>>>> 82f5afad
+    async def test_connect_handover_config_to_connect(
+        self, settings: dict[str, str]
+    ) -> None:
         broker = self.broker()
         assert await broker.connect(
             host=settings.host,
@@ -48,26 +42,10 @@
         )
         await broker.close()
 
-<<<<<<< HEAD
     @pytest.mark.asyncio()
-    async def test_connect_merge_kwargs_with_priority(self, settings) -> None:
-        broker = self.broker(host="fake-host", port=5677)  # kwargs will be ignored
-        assert await broker.connect(
-            host=settings.host,
-            port=settings.port,
-            security=SASLPlaintext(
-                username=settings.login,
-                password=settings.password,
-            ),
-        )
-        await broker.close()
-
-    @pytest.mark.asyncio()
-    async def test_connect_merge_args_and_kwargs_native(self, settings) -> None:
-=======
-    @pytest.mark.asyncio
-    async def test_connect_handover_config_to_connect_override_init(self, settings):
->>>>>>> 82f5afad
+    async def test_connect_handover_config_to_connect_override_init(
+        self, settings: dict[str, str]
+    ) -> None:
         broker = self.broker("fake-url")  # will be ignored
         assert await broker.connect(url=settings.url)
         await broker.close()