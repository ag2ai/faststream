import asyncio
import datetime as dt
from typing import TYPE_CHECKING
from unittest.mock import MagicMock, patch

import pytest
from dirty_equals import IsNow

from faststream import Context
<<<<<<< HEAD
from faststream.rabbit import RabbitResponse
from faststream.rabbit.publisher.producer import AioPikaFastProducerImpl
=======
from faststream.rabbit import RabbitBroker, RabbitExchange, RabbitResponse, ReplyConfig
from faststream.rabbit.publisher.producer import AioPikaFastProducer
>>>>>>> 4b5a70a2
from tests.brokers.base.publish import BrokerPublishTestcase
from tests.tools import spy_decorator

from .basic import RabbitTestcaseConfig

if TYPE_CHECKING:
    from faststream.rabbit.response import RabbitPublishCommand


@pytest.mark.rabbit()
class TestPublish(RabbitTestcaseConfig, BrokerPublishTestcase):
    @pytest.mark.asyncio()
    async def test_reply_config(
        self,
        queue: str,
        mock: MagicMock,
    ) -> None:
        event = asyncio.Event()

        pub_broker = self.get_broker()

        reply_queue = queue + "reply"

        @pub_broker.subscriber(reply_queue)
        async def reply_handler(m) -> None:
            event.set()
            mock(m)

        @pub_broker.subscriber(queue)
        async def handler(m):
            return RabbitResponse(m, persist=True)

        async with self.patch_broker(pub_broker) as br:
            with patch.object(
                AioPikaFastProducerImpl,
                "publish",
                spy_decorator(AioPikaFastProducerImpl.publish),
            ) as m:
                await br.start()

                await asyncio.wait(
                    (
                        asyncio.create_task(
                            br.publish("Hello!", queue, reply_to=reply_queue),
                        ),
                        asyncio.create_task(event.wait()),
                    ),
                    timeout=3,
                )

                cmd: RabbitPublishCommand = m.mock.call_args[0][1]
                assert cmd.message_options["persist"]
                assert not cmd.publish_options["immediate"]

        assert event.is_set()
        mock.assert_called_with("Hello!")

    @pytest.mark.asyncio()
    async def test_response(
        self,
        queue: str,
        mock: MagicMock,
    ) -> None:
        event = asyncio.Event()

        pub_broker = self.get_broker(apply_types=True)

        @pub_broker.subscriber(queue)
        @pub_broker.publisher(queue + "1")
        async def handle():
            return RabbitResponse(1, persist=True)

        @pub_broker.subscriber(queue + "1")
        async def handle_next(msg=Context("message")) -> None:
            mock(body=msg.body)
            event.set()

        async with self.patch_broker(pub_broker) as br:
            with patch.object(
                AioPikaFastProducerImpl,
                "publish",
                spy_decorator(AioPikaFastProducerImpl.publish),
            ) as m:
                await br.start()

                await asyncio.wait(
                    (
                        asyncio.create_task(br.publish("", queue)),
                        asyncio.create_task(event.wait()),
                    ),
                    timeout=3,
                )

                assert event.is_set()

                cmd: RabbitPublishCommand = m.mock.call_args[0][1]
                assert cmd.message_options["persist"]

        mock.assert_called_once_with(body=b"1")

    @pytest.mark.asyncio()
    async def test_response_for_rpc(
        self,
        queue: str,
    ) -> None:
        pub_broker = self.get_broker(apply_types=True)

        @pub_broker.subscriber(queue)
        async def handle():
            return RabbitResponse("Hi!", correlation_id="1")

        async with self.patch_broker(pub_broker) as br:
            await br.start()

            response = await asyncio.wait_for(
                br.request("", queue),
                timeout=3,
            )

            assert await response.decode() == "Hi!", response

    @pytest.mark.asyncio()
    async def test_default_timestamp(
        self,
        queue: str,
        event: asyncio.Event,
        mock: MagicMock,
    ) -> None:
        pub_broker = self.get_broker(apply_types=True)

        @pub_broker.subscriber(queue)
        async def handle(msg=Context("message")):
            mock(body=msg.body, timestamp=msg.raw_message.timestamp)
            event.set()

        async with self.patch_broker(pub_broker) as br:
            await br.start()

            await asyncio.wait(
                (
                    asyncio.create_task(br.publish("", queue)),
                    asyncio.create_task(event.wait()),
                ),
                timeout=3,
            )

            assert event.is_set()

<<<<<<< HEAD
        assert mock.call_args.kwargs == {
            "body": b"",
            "timestamp": IsNow(delta=dt.timedelta(seconds=10), tz=dt.timezone.utc),
        }
=======
        mock.assert_called_once_with(
            body=b"", timestamp=IsNow(delta=3, tz=dt.timezone.utc)
        )

    @pytest.mark.asyncio
    async def test_reply_to_with_exchange(
        self,
        queue: str,
        event: asyncio.Event,
        mock: Mock,
    ):
        pub_broker = self.get_broker(apply_types=True)
        exchange = RabbitExchange(name="reply_exchange")

        @pub_broker.subscriber(queue=queue + "reply", exchange=exchange)
        async def reply_handler(m):
            event.set()
            mock(m)

        args2, kwargs2 = self.get_subscriber_params(queue)

        @pub_broker.subscriber(*args2, **kwargs2)
        async def handler(m):
            return m

        async with self.patch_broker(pub_broker) as br:
            await br.start()

            await asyncio.wait(
                (
                    asyncio.create_task(
                        br.publish(
                            "Hello!", queue, reply_to=queue + "reply|reply_exchange"
                        )
                    ),
                    asyncio.create_task(event.wait()),
                ),
                timeout=self.timeout,
            )

        assert event.is_set()
        mock.assert_called_with("Hello!")
>>>>>>> 4b5a70a2
<|MERGE_RESOLUTION|>--- conflicted
+++ resolved
@@ -7,13 +7,8 @@
 from dirty_equals import IsNow
 
 from faststream import Context
-<<<<<<< HEAD
 from faststream.rabbit import RabbitResponse
 from faststream.rabbit.publisher.producer import AioPikaFastProducerImpl
-=======
-from faststream.rabbit import RabbitBroker, RabbitExchange, RabbitResponse, ReplyConfig
-from faststream.rabbit.publisher.producer import AioPikaFastProducer
->>>>>>> 4b5a70a2
 from tests.brokers.base.publish import BrokerPublishTestcase
 from tests.tools import spy_decorator
 
@@ -162,36 +157,28 @@
 
             assert event.is_set()
 
-<<<<<<< HEAD
         assert mock.call_args.kwargs == {
             "body": b"",
             "timestamp": IsNow(delta=dt.timedelta(seconds=10), tz=dt.timezone.utc),
         }
-=======
-        mock.assert_called_once_with(
-            body=b"", timestamp=IsNow(delta=3, tz=dt.timezone.utc)
-        )
 
-    @pytest.mark.asyncio
+    @pytest.mark.asyncio()
     async def test_reply_to_with_exchange(
         self,
         queue: str,
         event: asyncio.Event,
-        mock: Mock,
-    ):
-        pub_broker = self.get_broker(apply_types=True)
-        exchange = RabbitExchange(name="reply_exchange")
+        mock: MagicMock,
+    ) -> None:
+        pub_broker = self.get_broker()
 
-        @pub_broker.subscriber(queue=queue + "reply", exchange=exchange)
+        @pub_broker.subscriber(queue)
+        async def handler(m):
+            return m
+
+        @pub_broker.subscriber(queue=queue + "reply", exchange="reply_exchange")
         async def reply_handler(m):
             event.set()
             mock(m)
-
-        args2, kwargs2 = self.get_subscriber_params(queue)
-
-        @pub_broker.subscriber(*args2, **kwargs2)
-        async def handler(m):
-            return m
 
         async with self.patch_broker(pub_broker) as br:
             await br.start()
@@ -209,5 +196,4 @@
             )
 
         assert event.is_set()
-        mock.assert_called_with("Hello!")
->>>>>>> 4b5a70a2
+        mock.assert_called_with("Hello!")