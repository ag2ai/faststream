--- conflicted
+++ resolved
@@ -135,12 +135,7 @@
 
         assert len(routes) == 2
 
-<<<<<<< HEAD
-    @pytest.mark.confluent()
-    async def test_multiple_subscribers_with_different_groups(
-=======
     async def test_multiple_subscribers_different_groups(
->>>>>>> ccfc8248
         self,
         queue: str,
         test_broker: KafkaBroker,
@@ -157,12 +152,7 @@
         assert subscriber1.mock.call_count == 1
         assert subscriber2.mock.call_count == 1
 
-<<<<<<< HEAD
-    @pytest.mark.confluent()
-    async def test_multiple_subscribers_with_same_group(
-=======
     async def test_multiple_subscribers_same_group(
->>>>>>> ccfc8248
         self,
         queue: str,
         test_broker: KafkaBroker,
@@ -177,7 +167,6 @@
         await test_broker.publish("", queue)
 
         assert subscriber1.mock.call_count == 1
-<<<<<<< HEAD
         assert subscriber2.mock.call_count == 0
 
     async def test_multiple_batch_subscriber_with_different_group(
@@ -212,6 +201,4 @@
         await test_broker.publish("", queue)
 
         assert subscriber1.mock.call_count == 1
-=======
->>>>>>> ccfc8248
         assert subscriber2.mock.call_count == 0