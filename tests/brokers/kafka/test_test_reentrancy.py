--- conflicted
+++ resolved
@@ -62,13 +62,8 @@
 @pytest.mark.skip(
     reason=(
         "Failed due `on_output_data` subscriber creates inside test and doesn't removed after "
-<<<<<<< HEAD
-        "https://github.com/airtai/faststream/issues/556"
-    ),
-=======
         "https://github.com/ag2ai/faststream/issues/556"
     )
->>>>>>> 64061cd2
 )
 async def test_with_temp_subscriber() -> None:
     await _test_with_temp_subscriber()
