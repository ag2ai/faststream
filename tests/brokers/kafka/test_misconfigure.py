from typing import Any

import pytest

from faststream import AckPolicy
from faststream.exceptions import SetupError
<<<<<<< HEAD
from faststream.kafka import KafkaBroker, TopicPartition
from faststream.kafka.subscriber.specified import (
    SpecificationConcurrentBetweenPartitionsSubscriber,
    SpecificationConcurrentDefaultSubscriber,
)


@pytest.mark.parametrize(
    ("args", "kwargs"),
    (
        pytest.param(
            (),
            {},
            id="no destination",
        ),
        pytest.param(
            ("topic",),
            {"partitions": [TopicPartition("topic", 1)]},
            id="topic and partitions",
        ),
        pytest.param(
            ("topic",),
            {"pattern": ".*"},
            id="topic and pattern",
        ),
        pytest.param(
            (),
            {
                "partitions": [TopicPartition("topic", 1)],
                "pattern": ".*",
            },
            id="partitions and pattern",
        ),
        pytest.param(
            ("queue1", "queue2"),
            {"max_workers": 3, "ack_policy": AckPolicy.ACK},
            id="multiple topics with manual commit",
        ),
        pytest.param(
            (),
            {
                "pattern": "pattern",
                "max_workers": 3,
                "ack_policy": AckPolicy.ACK,
            },
            id="pattern with manual commit",
        ),
        pytest.param(
            (),
            {
                "partitions": [TopicPartition(topic="topic", partition=1)],
                "max_workers": 3,
                "ack_policy": AckPolicy.ACK,
            },
            id="partitions with manual commit",
        ),
    ),
)
def test_wrong_destination(args: list[str], kwargs: dict[str, Any]) -> None:
    with pytest.raises(SetupError):
        KafkaBroker().subscriber(*args, **kwargs)
=======
from faststream.kafka import KafkaBroker, KafkaRouter
from faststream.nats import NatsRouter
from faststream.rabbit import RabbitRouter
>>>>>>> 3ec27a31


def test_deprecated_options(queue: str) -> None:
    broker = KafkaBroker()

    with pytest.warns(DeprecationWarning):
        broker.subscriber(queue, group_id="test", auto_commit=False)

    with pytest.warns(DeprecationWarning):
        broker.subscriber(queue, auto_commit=True)

    with pytest.warns(DeprecationWarning):
        broker.subscriber(queue, no_ack=False)

    with pytest.warns(DeprecationWarning):
        broker.subscriber(queue, group_id="test", no_ack=True)


def test_deprecated_conflicts_actual(queue: str) -> None:
    broker = KafkaBroker()

    with pytest.raises(SetupError), pytest.warns(DeprecationWarning):
        broker.subscriber(queue, auto_commit=False, ack_policy=AckPolicy.ACK)

    with pytest.raises(SetupError), pytest.warns(DeprecationWarning):
        broker.subscriber(queue, no_ack=False, ack_policy=AckPolicy.ACK)


def test_max_workers_configuration(queue: str) -> None:
    broker = KafkaBroker()

<<<<<<< HEAD
    sub = broker.subscriber(queue, max_workers=3, ack_policy=AckPolicy.ACK_FIRST)
    assert isinstance(sub, SpecificationConcurrentDefaultSubscriber)

    sub = broker.subscriber(queue, max_workers=3, ack_policy=AckPolicy.REJECT_ON_ERROR)
    assert isinstance(sub, SpecificationConcurrentBetweenPartitionsSubscriber)
=======
    with pytest.raises(SetupError):
        broker.subscriber(
            partitions=[TopicPartition(topic="topic", partition=1)],
            max_workers=3,
            auto_commit=False,
        )


def test_use_only_kafka_router() -> None:
    broker = KafkaBroker()
    router = NatsRouter()

    with pytest.raises(SetupError):
        broker.include_router(router)

    routers = [KafkaRouter(), NatsRouter(), RabbitRouter()]

    with pytest.raises(SetupError):
        broker.include_routers(routers)
>>>>>>> 3ec27a31
<|MERGE_RESOLUTION|>--- conflicted
+++ resolved
@@ -4,12 +4,13 @@
 
 from faststream import AckPolicy
 from faststream.exceptions import SetupError
-<<<<<<< HEAD
-from faststream.kafka import KafkaBroker, TopicPartition
+from faststream.kafka import KafkaBroker, KafkaRouter, TopicPartition
 from faststream.kafka.subscriber.specified import (
     SpecificationConcurrentBetweenPartitionsSubscriber,
     SpecificationConcurrentDefaultSubscriber,
 )
+from faststream.nats import NatsRouter
+from faststream.rabbit import RabbitRouter
 
 
 @pytest.mark.parametrize(
@@ -66,11 +67,6 @@
 def test_wrong_destination(args: list[str], kwargs: dict[str, Any]) -> None:
     with pytest.raises(SetupError):
         KafkaBroker().subscriber(*args, **kwargs)
-=======
-from faststream.kafka import KafkaBroker, KafkaRouter
-from faststream.nats import NatsRouter
-from faststream.rabbit import RabbitRouter
->>>>>>> 3ec27a31
 
 
 def test_deprecated_options(queue: str) -> None:
@@ -102,13 +98,11 @@
 def test_max_workers_configuration(queue: str) -> None:
     broker = KafkaBroker()
 
-<<<<<<< HEAD
     sub = broker.subscriber(queue, max_workers=3, ack_policy=AckPolicy.ACK_FIRST)
     assert isinstance(sub, SpecificationConcurrentDefaultSubscriber)
 
     sub = broker.subscriber(queue, max_workers=3, ack_policy=AckPolicy.REJECT_ON_ERROR)
     assert isinstance(sub, SpecificationConcurrentBetweenPartitionsSubscriber)
-=======
     with pytest.raises(SetupError):
         broker.subscriber(
             partitions=[TopicPartition(topic="topic", partition=1)],
@@ -127,5 +121,4 @@
     routers = [KafkaRouter(), NatsRouter(), RabbitRouter()]
 
     with pytest.raises(SetupError):
-        broker.include_routers(routers)
->>>>>>> 3ec27a31
+        broker.include_routers(routers)