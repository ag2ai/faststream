import asyncio

import pytest

from faststream import BaseMiddleware
from faststream.kafka import KafkaBroker, TestKafkaBroker, TopicPartition
from tests.brokers.base.testclient import BrokerTestclientTestcase


@pytest.mark.asyncio()
class TestTestclient(BrokerTestclientTestcase):
<<<<<<< HEAD
    test_class = TestKafkaBroker

    def get_broker(self, apply_types: bool = False):
        return KafkaBroker(apply_types=apply_types)

    def patch_broker(self, broker: KafkaBroker) -> TestKafkaBroker:
        return TestKafkaBroker(broker)
=======
    async def test_partition_match(
        self,
        test_broker: KafkaBroker,
        queue: str,
    ):
        @test_broker.subscriber(partitions=[TopicPartition(queue, 1)])
        async def m():
            pass

        await test_broker.start()
        await test_broker.publish("hello", queue)
        m.mock.assert_called_once_with("hello")

    async def test_partition_match_exect(
        self,
        test_broker: KafkaBroker,
        queue: str,
    ):
        @test_broker.subscriber(partitions=[TopicPartition(queue, 1)])
        async def m():
            pass

        await test_broker.start()
        await test_broker.publish("hello", queue, partition=1)
        m.mock.assert_called_once_with("hello")

    async def test_partition_missmatch(
        self,
        test_broker: KafkaBroker,
        queue: str,
    ):
        @test_broker.subscriber(partitions=[TopicPartition(queue, 1)])
        async def m():
            pass

        @test_broker.subscriber(queue)
        async def m2():
            pass

        await test_broker.start()
        await test_broker.publish("hello", queue, partition=2)
        assert not m.mock.called
        m2.mock.assert_called_once_with("hello")
>>>>>>> 48c35f41

    @pytest.mark.kafka()
    async def test_with_real_testclient(
        self,
        queue: str,
        event: asyncio.Event,
    ):
        broker = self.get_broker()

        @broker.subscriber(queue)
        def subscriber(m):
            event.set()

        async with TestKafkaBroker(broker, with_real=True) as br:
            await asyncio.wait(
                (
                    asyncio.create_task(br.publish("hello", queue)),
                    asyncio.create_task(event.wait()),
                ),
                timeout=3,
            )

        assert event.is_set()

    async def test_batch_pub_by_default_pub(
        self,
        queue: str,
    ):
        broker = self.get_broker()

        @broker.subscriber(queue, batch=True)
        async def m(msg):
            pass

        async with TestKafkaBroker(broker) as br:
            await br.publish("hello", queue)
            m.mock.assert_called_once_with(["hello"])

    async def test_batch_pub_by_pub_batch(
        self,
        queue: str,
    ):
        broker = self.get_broker()

        @broker.subscriber(queue, batch=True)
        async def m(msg):
            pass

        async with TestKafkaBroker(broker) as br:
            await br.publish_batch("hello", topic=queue)
            m.mock.assert_called_once_with(["hello"])

    async def test_batch_publisher_mock(
        self,
        queue: str,
    ):
        broker = self.get_broker()

        publisher = broker.publisher(queue + "1", batch=True)

        @publisher
        @broker.subscriber(queue)
        async def m(msg):
            return 1, 2, 3

        async with TestKafkaBroker(broker) as br:
            await br.publish("hello", queue)
            m.mock.assert_called_once_with("hello")
            publisher.mock.assert_called_once_with([1, 2, 3])

    async def test_respect_middleware(self, queue):
        routes = []

        class Middleware(BaseMiddleware):
            async def on_receive(self) -> None:
                routes.append(None)
                return await super().on_receive()

        broker = KafkaBroker(middlewares=(Middleware,))

        @broker.subscriber(queue)
        async def h1(): ...

        @broker.subscriber(queue + "1")
        async def h2(): ...

        async with TestKafkaBroker(broker) as br:
            await br.publish("", queue)
            await br.publish("", queue + "1")

        assert len(routes) == 2

    @pytest.mark.kafka()
    async def test_real_respect_middleware(self, queue):
        routes = []

        class Middleware(BaseMiddleware):
            async def on_receive(self) -> None:
                routes.append(None)
                return await super().on_receive()

        broker = KafkaBroker(middlewares=(Middleware,))

        @broker.subscriber(queue)
        async def h1(): ...

        @broker.subscriber(queue + "1")
        async def h2(): ...

        async with TestKafkaBroker(broker, with_real=True) as br:
            await br.publish("", queue)
            await br.publish("", queue + "1")
            await h1.wait_call(3)
            await h2.wait_call(3)

        assert len(routes) == 2<|MERGE_RESOLUTION|>--- conflicted
+++ resolved
@@ -9,7 +9,6 @@
 
 @pytest.mark.asyncio()
 class TestTestclient(BrokerTestclientTestcase):
-<<<<<<< HEAD
     test_class = TestKafkaBroker
 
     def get_broker(self, apply_types: bool = False):
@@ -17,51 +16,56 @@
 
     def patch_broker(self, broker: KafkaBroker) -> TestKafkaBroker:
         return TestKafkaBroker(broker)
-=======
+
     async def test_partition_match(
         self,
-        test_broker: KafkaBroker,
         queue: str,
     ):
-        @test_broker.subscriber(partitions=[TopicPartition(queue, 1)])
+        broker = self.get_broker()
+      
+        @broker.subscriber(partitions=[TopicPartition(queue, 1)])
         async def m():
             pass
 
-        await test_broker.start()
-        await test_broker.publish("hello", queue)
-        m.mock.assert_called_once_with("hello")
+        async with self.patch_broker(broker) as br:
+            await  br.publish("hello", queue)
+
+            m.mock.assert_called_once_with("hello")
 
     async def test_partition_match_exect(
         self,
-        test_broker: KafkaBroker,
         queue: str,
     ):
-        @test_broker.subscriber(partitions=[TopicPartition(queue, 1)])
+        broker = self.get_broker()
+      
+        @broker.subscriber(partitions=[TopicPartition(queue, 1)])
         async def m():
             pass
 
-        await test_broker.start()
-        await test_broker.publish("hello", queue, partition=1)
-        m.mock.assert_called_once_with("hello")
+        async with self.patch_broker(broker) as br:
+            await test_broker.publish("hello", queue, partition=1)
+
+            m.mock.assert_called_once_with("hello")
 
     async def test_partition_missmatch(
         self,
-        test_broker: KafkaBroker,
         queue: str,
     ):
-        @test_broker.subscriber(partitions=[TopicPartition(queue, 1)])
+        broker = self.get_broker()
+
+        @broker.subscriber(partitions=[TopicPartition(queue, 1)])
         async def m():
             pass
 
-        @test_broker.subscriber(queue)
+        @broker.subscriber(queue)
         async def m2():
             pass
+        
+        async with self.patch_broker(broker) as br:
+            await br.publish("hello", queue, partition=2)
 
-        await test_broker.start()
-        await test_broker.publish("hello", queue, partition=2)
-        assert not m.mock.called
-        m2.mock.assert_called_once_with("hello")
->>>>>>> 48c35f41
+            assert not m.mock.called
+            m2.mock.assert_called_once_with("hello")
 
     @pytest.mark.kafka()
     async def test_with_real_testclient(
