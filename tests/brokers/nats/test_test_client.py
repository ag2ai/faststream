--- conflicted
+++ resolved
@@ -39,11 +39,11 @@
         @pub_broker.subscriber(queue)
         async def m(msg): ...
 
-<<<<<<< HEAD
         async with TestNatsBroker(pub_broker) as br:
             await br.publish("Hi!", queue, stream="test")
             assert not m.mock.called
-=======
+
+    @pytest.mark.asyncio()
     async def test_rpc_conflicts_reply(self, queue):
         async with TestNatsBroker(NatsBroker()) as br:
             with pytest.raises(SetupError):
@@ -52,7 +52,7 @@
                     queue,
                     rpc=True,
                     reply_to="response",
->>>>>>> e6e550b0
+                )
 
     @pytest.mark.nats()
     async def test_with_real_testclient(
