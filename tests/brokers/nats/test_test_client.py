--- conflicted
+++ resolved
@@ -10,7 +10,6 @@
 
 @pytest.mark.asyncio()
 class TestTestclient(BrokerTestclientTestcase):
-<<<<<<< HEAD
     def get_broker(self) -> TestNatsBroker:
         broker = NatsBroker()
         TestNatsBroker(broker)
@@ -44,7 +43,6 @@
         await pub_broker.publish("Hi!", queue, stream="test")
         assert not m.mock.called
 
-=======
     async def test_rpc_conflicts_reply(self, queue):
         async with TestNatsBroker(NatsBroker()) as br:
             with pytest.raises(SetupError):
@@ -53,8 +51,6 @@
                     queue,
                     rpc=True,
                     reply_to="response",
-                )
->>>>>>> 7bc34288
 
     @pytest.mark.nats()
     async def test_with_real_testclient(
