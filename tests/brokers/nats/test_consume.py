import asyncio
from unittest.mock import patch

import pytest
from nats.aio.msg import Msg

from faststream.exceptions import AckMessage
from faststream.nats import JStream, NatsBroker
from faststream.nats.annotations import NatsMessage
from tests.brokers.base.consume import BrokerRealConsumeTestcase
from tests.tools import spy_decorator


@pytest.mark.nats
class TestConsume(BrokerRealConsumeTestcase):
    async def test_consume_js(
        self,
        queue: str,
        consume_broker: NatsBroker,
        stream: JStream,
        event: asyncio.Event,
    ):
        @consume_broker.subscriber(queue, stream=stream)
        def subscriber(m):
            event.set()

        await consume_broker.start()
        await asyncio.wait(
            (
                asyncio.create_task(
                    consume_broker.publish("hello", queue, stream=stream.name)
                ),
                asyncio.create_task(event.wait()),
            ),
            timeout=3,
        )

<<<<<<< HEAD
=======
        assert subscriber.event.is_set()

    @pytest.mark.asyncio
    async def test_consume_ack(
        self,
        queue: str,
        full_broker: NatsBroker,
        event: asyncio.Event,
        stream: JStream,
    ):
        @full_broker.subscriber(queue, stream=stream)
        async def handler(msg: NatsMessage):
            event.set()

        await full_broker.start()
        with patch.object(Msg, "ack", spy_decorator(Msg.ack)) as m:
            await asyncio.wait(
                (
                    asyncio.create_task(
                        full_broker.publish(
                            "hello",
                            queue,
                        )
                    ),
                    asyncio.create_task(event.wait()),
                ),
                timeout=3,
            )
            m.mock.assert_called_once()

        assert event.is_set()

    @pytest.mark.asyncio
    async def test_consume_ack_manual(
        self,
        queue: str,
        full_broker: NatsBroker,
        event: asyncio.Event,
        stream: JStream,
    ):
        @full_broker.subscriber(queue, stream=stream)
        async def handler(msg: NatsMessage):
            await msg.ack()
            event.set()

        await full_broker.start()
        with patch.object(Msg, "ack", spy_decorator(Msg.ack)) as m:
            await asyncio.wait(
                (
                    asyncio.create_task(
                        full_broker.publish(
                            "hello",
                            queue,
                        )
                    ),
                    asyncio.create_task(event.wait()),
                ),
                timeout=3,
            )
            m.mock.assert_called_once()

        assert event.is_set()

    @pytest.mark.asyncio
    async def test_consume_ack_raise(
        self,
        queue: str,
        full_broker: NatsBroker,
        event: asyncio.Event,
        stream: JStream,
    ):
        @full_broker.subscriber(queue, stream=stream)
        async def handler(msg: NatsMessage):
            event.set()
            raise AckMessage()

        await full_broker.start()
        with patch.object(Msg, "ack", spy_decorator(Msg.ack)) as m:
            await asyncio.wait(
                (
                    asyncio.create_task(
                        full_broker.publish(
                            "hello",
                            queue,
                        )
                    ),
                    asyncio.create_task(event.wait()),
                ),
                timeout=3,
            )
            m.mock.assert_called_once()

        assert event.is_set()

    @pytest.mark.asyncio
    async def test_nack(
        self,
        queue: str,
        full_broker: NatsBroker,
        event: asyncio.Event,
        stream: JStream,
    ):
        @full_broker.subscriber(queue, stream=stream)
        async def handler(msg: NatsMessage):
            await msg.nack()
            event.set()

        await full_broker.start()
        with patch.object(Msg, "nak", spy_decorator(Msg.nak)) as m:
            await asyncio.wait(
                (
                    asyncio.create_task(
                        full_broker.publish(
                            "hello",
                            queue,
                        )
                    ),
                    asyncio.create_task(event.wait()),
                ),
                timeout=3,
            )
            m.mock.assert_called_once()

>>>>>>> 578db7b4
        assert event.is_set()<|MERGE_RESOLUTION|>--- conflicted
+++ resolved
@@ -35,9 +35,7 @@
             timeout=3,
         )
 
-<<<<<<< HEAD
-=======
-        assert subscriber.event.is_set()
+        assert event.is_set()
 
     @pytest.mark.asyncio
     async def test_consume_ack(
@@ -160,5 +158,4 @@
             )
             m.mock.assert_called_once()
 
->>>>>>> 578db7b4
         assert event.is_set()