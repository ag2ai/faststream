import asyncio
from unittest.mock import patch

import pytest
from nats.aio.msg import Msg

from faststream.exceptions import AckMessage
from faststream.nats import JStream, NatsBroker, PullSub
from faststream.nats.annotations import NatsMessage
from tests.brokers.base.consume import BrokerRealConsumeTestcase
from tests.tools import spy_decorator


@pytest.mark.nats()
class TestConsume(BrokerRealConsumeTestcase):
    def get_broker(self, apply_types: bool = False) -> NatsBroker:
        return NatsBroker(apply_types=apply_types)

    async def test_consume_js(
        self,
        queue: str,
        stream: JStream,
        event: asyncio.Event,
    ):
        consume_broker = self.get_broker()

        @consume_broker.subscriber(queue, stream=stream)
        def subscriber(m):
            event.set()

        async with self.patch_broker(consume_broker) as br:
            await br.start()
            await asyncio.wait(
                (
                    asyncio.create_task(br.publish("hello", queue, stream=stream.name)),
                    asyncio.create_task(event.wait()),
                ),
                timeout=3,
            )

        assert event.is_set()

    async def test_consume_pull(
        self,
        queue: str,
        stream: JStream,
        event: asyncio.Event,
        mock,
    ):
        consume_broker = self.get_broker()

        @consume_broker.subscriber(
            queue,
            stream=stream,
            pull_sub=PullSub(1),
        )
        def subscriber(m):
            mock(m)
            event.set()

        async with self.patch_broker(consume_broker) as br:
            await br.start()

            await asyncio.wait(
                (
                    asyncio.create_task(br.publish("hello", queue)),
                    asyncio.create_task(event.wait()),
                ),
                timeout=3,
            )

            assert event.is_set()
            mock.assert_called_once_with("hello")

    async def test_consume_batch(
        self,
        queue: str,
        stream: JStream,
        event: asyncio.Event,
        mock,
    ):
        consume_broker = self.get_broker()

        @consume_broker.subscriber(
            queue,
            stream=stream,
            pull_sub=PullSub(1, batch=True),
        )
        def subscriber(m):
            mock(m)
            event.set()

        async with self.patch_broker(consume_broker) as br:
            await br.start()

            await asyncio.wait(
                (
                    asyncio.create_task(br.publish(b"hello", queue)),
                    asyncio.create_task(event.wait()),
                ),
                timeout=3,
            )

            assert event.is_set()
            mock.assert_called_once_with([b"hello"])

    async def test_consume_ack(
        self,
        queue: str,
        event: asyncio.Event,
        stream: JStream,
    ):
        consume_broker = self.get_broker(apply_types=True)

        @consume_broker.subscriber(queue, stream=stream)
        async def handler(msg: NatsMessage):
            event.set()

        async with self.patch_broker(consume_broker) as br:
            await br.start()

            with patch.object(Msg, "ack", spy_decorator(Msg.ack)) as m:
                await asyncio.wait(
                    (
                        asyncio.create_task(br.publish("hello", queue)),
                        asyncio.create_task(event.wait()),
                    ),
                    timeout=3,
                )
                m.mock.assert_called_once()

        assert event.is_set()

    async def test_consume_ack_manual(
        self,
        queue: str,
        event: asyncio.Event,
        stream: JStream,
    ):
        consume_broker = self.get_broker(apply_types=True)

        @consume_broker.subscriber(queue, stream=stream)
        async def handler(msg: NatsMessage):
            await msg.ack()
            event.set()

        async with self.patch_broker(consume_broker) as br:
            await br.start()

            with patch.object(Msg, "ack", spy_decorator(Msg.ack)) as m:
                await asyncio.wait(
                    (
                        asyncio.create_task(br.publish("hello", queue)),
                        asyncio.create_task(event.wait()),
                    ),
                    timeout=3,
                )
                m.mock.assert_called_once()

        assert event.is_set()

    async def test_consume_ack_raise(
        self,
        queue: str,
        event: asyncio.Event,
        stream: JStream,
    ):
        consume_broker = self.get_broker(apply_types=True)

        @consume_broker.subscriber(queue, stream=stream)
        async def handler(msg: NatsMessage):
            event.set()
            raise AckMessage()

        async with self.patch_broker(consume_broker) as br:
            await br.start()

            with patch.object(Msg, "ack", spy_decorator(Msg.ack)) as m:
                await asyncio.wait(
                    (
                        asyncio.create_task(br.publish("hello", queue)),
                        asyncio.create_task(event.wait()),
                    ),
                    timeout=3,
                )
                m.mock.assert_called_once()

        assert event.is_set()

    async def test_nack(
        self,
        queue: str,
        event: asyncio.Event,
        stream: JStream,
    ):
        consume_broker = self.get_broker(apply_types=True)

        @consume_broker.subscriber(queue, stream=stream)
        async def handler(msg: NatsMessage):
            await msg.nack()
            event.set()

        async with self.patch_broker(consume_broker) as br:
            await br.start()

            with patch.object(Msg, "nak", spy_decorator(Msg.nak)) as m:
                await asyncio.wait(
                    (
                        asyncio.create_task(br.publish("hello", queue)),
                        asyncio.create_task(event.wait()),
                    ),
                    timeout=3,
                )
                m.mock.assert_called_once()

        assert event.is_set()

    async def test_consume_no_ack(
        self,
        queue: str,
        event: asyncio.Event,
    ):
        consume_broker = self.get_broker(apply_types=True)

        @consume_broker.subscriber(queue, no_ack=True)
        async def handler(msg: NatsMessage):
            event.set()

        async with self.patch_broker(consume_broker) as br:
            await br.start()

            with patch.object(Msg, "ack", spy_decorator(Msg.ack)) as m:
                await asyncio.wait(
                    (
                        asyncio.create_task(br.publish("hello", queue)),
                        asyncio.create_task(event.wait()),
                    ),
                    timeout=3,
                )
                m.mock.assert_not_called()

<<<<<<< HEAD
            assert event.is_set()
=======
        assert event.is_set()

    async def test_consume_batch_headers(
        self,
        queue: str,
        full_broker: NatsBroker,
        stream: JStream,
        event: asyncio.Event,
        mock,
    ):
        @full_broker.subscriber(
            queue,
            stream=stream,
            pull_sub=PullSub(1, batch=True),
        )
        def subscriber(m, msg: NatsMessage):
            check = all(
                (
                    msg.headers,
                    [msg.headers] == msg.batch_headers,
                    msg.headers.get("custom") == "1",
                )
            )
            mock(check)
            event.set()

        await full_broker.start()
        await asyncio.wait(
            (
                asyncio.create_task(
                    full_broker.publish("", queue, headers={"custom": "1"})
                ),
                asyncio.create_task(event.wait()),
            ),
            timeout=3,
        )

        assert event.is_set()
        mock.assert_called_once_with(True)
>>>>>>> c555f0f8
<|MERGE_RESOLUTION|>--- conflicted
+++ resolved
@@ -239,20 +239,18 @@
                 )
                 m.mock.assert_not_called()
 
-<<<<<<< HEAD
-            assert event.is_set()
-=======
-        assert event.is_set()
+            assert event.is_set()
 
     async def test_consume_batch_headers(
         self,
         queue: str,
-        full_broker: NatsBroker,
         stream: JStream,
         event: asyncio.Event,
         mock,
     ):
-        @full_broker.subscriber(
+        consume_broker = self.get_broker(apply_types=True)
+
+        @consume_broker.subscriber(
             queue,
             stream=stream,
             pull_sub=PullSub(1, batch=True),
@@ -267,18 +265,16 @@
             )
             mock(check)
             event.set()
-
-        await full_broker.start()
-        await asyncio.wait(
-            (
-                asyncio.create_task(
-                    full_broker.publish("", queue, headers={"custom": "1"})
-                ),
-                asyncio.create_task(event.wait()),
-            ),
-            timeout=3,
-        )
-
-        assert event.is_set()
-        mock.assert_called_once_with(True)
->>>>>>> c555f0f8
+        
+        async with self.patch_broker(consume_broker) as br:
+            await br.start()
+            await asyncio.wait(
+                (
+                    asyncio.create_task(br.publish("", queue, headers={"custom": "1"})),
+                    asyncio.create_task(event.wait()),
+                ),
+                timeout=3,
+            )
+
+            assert event.is_set()
+            mock.assert_called_once_with(True)