import asyncio
from unittest.mock import MagicMock, patch

import pytest
from redis.asyncio import Redis

from faststream.redis import ListSub, PubSub, RedisBroker, RedisMessage, StreamSub
from tests.brokers.base.consume import BrokerRealConsumeTestcase
from tests.tools import spy_decorator


@pytest.mark.redis()
@pytest.mark.asyncio()
class TestConsume(BrokerRealConsumeTestcase):
    async def test_consume_native(
        self,
        consume_broker: RedisBroker,
        event: asyncio.Event,
        mock: MagicMock,
        queue: str,
    ):
        @consume_broker.subscriber(queue)
        async def handler(msg):
            mock(msg)
            event.set()

        async with consume_broker:
            await consume_broker.start()
            await asyncio.wait(
                (
                    asyncio.create_task(
                        consume_broker._connection.publish(queue, "hello")
                    ),
                    asyncio.create_task(event.wait()),
                ),
                timeout=3,
            )

        mock.assert_called_once_with(b"hello")

    async def test_pattern_with_path(
        self,
        consume_broker: RedisBroker,
        event: asyncio.Event,
        mock: MagicMock,
    ):
        @consume_broker.subscriber("test.{name}")
        async def handler(msg):
            mock(msg)
            event.set()

        async with consume_broker:
            await consume_broker.start()
            await asyncio.wait(
                (
                    asyncio.create_task(consume_broker.publish("hello", "test.name")),
                    asyncio.create_task(event.wait()),
                ),
                timeout=3,
            )

        mock.assert_called_once_with("hello")

    async def test_pattern_without_path(
        self,
        consume_broker: RedisBroker,
        event: asyncio.Event,
        mock: MagicMock,
    ):
        @consume_broker.subscriber(PubSub("test.*", pattern=True))
        async def handler(msg):
            mock(msg)
            event.set()

        async with consume_broker:
            await consume_broker.start()
            await asyncio.wait(
                (
                    asyncio.create_task(consume_broker.publish("hello", "test.name")),
                    asyncio.create_task(event.wait()),
                ),
                timeout=3,
            )

        mock.assert_called_once_with("hello")


@pytest.mark.redis()
@pytest.mark.asyncio()
class TestConsumeList:
    async def test_consume_list(
        self,
        broker: RedisBroker,
        event: asyncio.Event,
        queue: str,
        mock: MagicMock,
    ):
        @broker.subscriber(list=queue)
        async def handler(msg):
            mock(msg)
            event.set()

        async with broker:
            await broker.start()
            await asyncio.wait(
                (
                    asyncio.create_task(broker.publish("hello", list=queue)),
                    asyncio.create_task(event.wait()),
                ),
                timeout=3,
            )

        mock.assert_called_once_with("hello")

    async def test_consume_list_native(
        self,
        broker: RedisBroker,
        event: asyncio.Event,
        queue: str,
        mock: MagicMock,
    ):
        @broker.subscriber(list=queue)
        async def handler(msg):
            mock(msg)
            event.set()

        async with broker:
            await broker.start()
            await asyncio.wait(
                (
                    asyncio.create_task(broker._connection.rpush(queue, "hello")),
                    asyncio.create_task(event.wait()),
                ),
                timeout=3,
            )

        mock.assert_called_once_with(b"hello")

    @pytest.mark.slow()
    async def test_consume_list_batch_with_one(self, queue: str, broker: RedisBroker):
        msgs_queue = asyncio.Queue(maxsize=1)

        @broker.subscriber(list=ListSub(queue, batch=True, polling_interval=1))
        async def handler(msg):
            await msgs_queue.put(msg)

        async with broker:
            await broker.start()

            await broker.publish("hi", list=queue)

            result, _ = await asyncio.wait(
                (asyncio.create_task(msgs_queue.get()),),
                timeout=3,
            )

        assert ["hi"] == [r.result()[0] for r in result]

    @pytest.mark.slow()
    async def test_consume_list_batch(self, queue: str, broker: RedisBroker):
        msgs_queue = asyncio.Queue(maxsize=1)

        @broker.subscriber(list=ListSub(queue, batch=True, polling_interval=1))
        async def handler(msg):
            await msgs_queue.put(msg)

        async with broker:
            await broker.start()

            await broker.publish_batch(1, "hi", list=queue)

            result, _ = await asyncio.wait(
                (asyncio.create_task(msgs_queue.get()),),
                timeout=3,
            )

        assert [{"1", "hi"}] == [set(r.result()) for r in result]

    @pytest.mark.slow()
    async def test_consume_list_batch_native(self, queue: str, broker: RedisBroker):
        msgs_queue = asyncio.Queue(maxsize=1)

        @broker.subscriber(list=ListSub(queue, batch=True, polling_interval=1))
        async def handler(msg):
            await msgs_queue.put(msg)

        async with broker:
            await broker.start()

            await broker._connection.rpush(queue, 1, "hi")

            result, _ = await asyncio.wait(
                (asyncio.create_task(msgs_queue.get()),),
                timeout=3,
            )

        assert [{"1", "hi"}] == [set(r.result()) for r in result]


@pytest.mark.redis()
@pytest.mark.asyncio()
class TestConsumeStream:
    @pytest.mark.slow()
    async def test_consume_stream(
        self,
        broker: RedisBroker,
        event: asyncio.Event,
        mock: MagicMock,
        queue,
    ):
        @broker.subscriber(stream=StreamSub(queue, polling_interval=3000))
        async def handler(msg):
            mock(msg)
            event.set()

        async with broker:
            await broker.start()

            await asyncio.wait(
                (
                    asyncio.create_task(broker.publish("hello", stream=queue)),
                    asyncio.create_task(event.wait()),
                ),
                timeout=3,
            )

        mock.assert_called_once_with("hello")

<<<<<<< HEAD
    @pytest.mark.slow()
=======
    @pytest.mark.asyncio()
    async def test_consume_group(
        self,
        queue: str,
        full_broker: RedisBroker,
    ):
        @full_broker.subscriber(stream=StreamSub(queue, group="group", consumer=queue))
        async def handler(msg: RedisMessage): ...

        assert next(iter(full_broker.handlers.values())).last_id == "$"

    @pytest.mark.asyncio()
    async def test_consume_group_with_last_id(
        self,
        queue: str,
        full_broker: RedisBroker,
    ):
        @full_broker.subscriber(
            stream=StreamSub(queue, group="group", consumer=queue, last_id="0")
        )
        async def handler(msg: RedisMessage): ...

        assert next(iter(full_broker.handlers.values())).last_id == "0"

>>>>>>> 11216840
    async def test_consume_stream_native(
        self,
        broker: RedisBroker,
        event: asyncio.Event,
        mock: MagicMock,
        queue,
    ):
        @broker.subscriber(stream=StreamSub(queue, polling_interval=3000))
        async def handler(msg):
            mock(msg)
            event.set()

        async with broker:
            await broker.start()

            await asyncio.wait(
                (
                    asyncio.create_task(
                        broker._connection.xadd(queue, {"message": "hello"})
                    ),
                    asyncio.create_task(event.wait()),
                ),
                timeout=3,
            )

        mock.assert_called_once_with({"message": "hello"})

    @pytest.mark.slow()
    async def test_consume_stream_batch(
        self,
        broker: RedisBroker,
        event: asyncio.Event,
        mock: MagicMock,
        queue,
    ):
        @broker.subscriber(stream=StreamSub(queue, polling_interval=3000, batch=True))
        async def handler(msg):
            mock(msg)
            event.set()

        async with broker:
            await broker.start()

            await asyncio.wait(
                (
                    asyncio.create_task(broker.publish("hello", stream=queue)),
                    asyncio.create_task(event.wait()),
                ),
                timeout=3,
            )

        mock.assert_called_once_with(["hello"])

    @pytest.mark.slow()
    async def test_consume_stream_batch_native(
        self,
        broker: RedisBroker,
        event: asyncio.Event,
        mock: MagicMock,
        queue,
    ):
        @broker.subscriber(stream=StreamSub(queue, polling_interval=3000, batch=True))
        async def handler(msg):
            mock(msg)
            event.set()

        async with broker:
            await broker.start()

            await asyncio.wait(
                (
                    asyncio.create_task(
                        broker._connection.xadd(queue, {"message": "hello"})
                    ),
                    asyncio.create_task(event.wait()),
                ),
                timeout=3,
            )

        mock.assert_called_once_with([{"message": "hello"}])

    async def test_consume_group(
        self,
        queue: str,
        full_broker: RedisBroker,
    ):
        @full_broker.subscriber(stream=StreamSub(queue, group="group", consumer=queue))
        async def handler(msg: RedisMessage):
            ...

        assert next(iter(full_broker._subscribers.values())).last_id == "$"

    async def test_consume_group_with_last_id(
        self,
        queue: str,
        full_broker: RedisBroker,
    ):
        @full_broker.subscriber(stream=StreamSub(queue, group="group", consumer=queue, last_id="0"))
        async def handler(msg: RedisMessage):
            ...

        assert next(iter(full_broker._subscribers.values())).last_id == "0"

    async def test_consume_nack(
        self,
        queue: str,
        full_broker: RedisBroker,
        event: asyncio.Event,
    ):
        @full_broker.subscriber(stream=StreamSub(queue, group="group", consumer=queue))
        async def handler(msg: RedisMessage):
            event.set()
            await msg.nack()

        async with full_broker:
            await full_broker.start()

            with patch.object(Redis, "xack", spy_decorator(Redis.xack)) as m:
                await asyncio.wait(
                    (
                        asyncio.create_task(full_broker.publish("hello", stream=queue)),
                        asyncio.create_task(event.wait()),
                    ),
                    timeout=3,
                )

                assert not m.mock.called

        assert event.is_set()

    async def test_consume_ack(
        self,
        queue: str,
        full_broker: RedisBroker,
        event: asyncio.Event,
    ):
        @full_broker.subscriber(stream=StreamSub(queue, group="group", consumer=queue))
        async def handler(msg: RedisMessage):
            event.set()

        async with full_broker:
            await full_broker.start()

            with patch.object(Redis, "xack", spy_decorator(Redis.xack)) as m:
                await asyncio.wait(
                    (
                        asyncio.create_task(full_broker.publish("hello", stream=queue)),
                        asyncio.create_task(event.wait()),
                    ),
                    timeout=3,
                )

                m.mock.assert_called_once()

        assert event.is_set()<|MERGE_RESOLUTION|>--- conflicted
+++ resolved
@@ -226,9 +226,7 @@
 
         mock.assert_called_once_with("hello")
 
-<<<<<<< HEAD
-    @pytest.mark.slow()
-=======
+    @pytest.mark.slow()
     @pytest.mark.asyncio()
     async def test_consume_group(
         self,
@@ -253,7 +251,7 @@
 
         assert next(iter(full_broker.handlers.values())).last_id == "0"
 
->>>>>>> 11216840
+    @pytest.mark.slow()
     async def test_consume_stream_native(
         self,
         broker: RedisBroker,
