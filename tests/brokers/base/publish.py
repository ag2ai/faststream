--- conflicted
+++ resolved
@@ -144,17 +144,10 @@
     async def test_serialize(
         self,
         queue: str,
-<<<<<<< HEAD
         message: Any,
         message_type: Any,
         expected_message: Any,
-        mock: Mock,
-=======
-        message,
-        message_type,
-        expected_message,
-        mock: MagicMock,
->>>>>>> 42ff8d3a
+        mock: MagicMock,
     ) -> None:
         event = asyncio.Event()
 
