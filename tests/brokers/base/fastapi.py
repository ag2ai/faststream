--- conflicted
+++ resolved
@@ -1,34 +1,22 @@
 import asyncio
 from contextlib import asynccontextmanager
-<<<<<<< HEAD
-from typing import Any, TypeVar
-=======
-from typing import Callable, Type
->>>>>>> 3857cc34
+from typing import Annotated, Any, TypeVar
 from unittest.mock import Mock
 
 import pytest
 from fastapi import BackgroundTasks, Depends, FastAPI, Header
 from fastapi.exceptions import RequestValidationError
 from fastapi.testclient import TestClient
-from typing_extensions import Annotated, Any, TypeVar
-
-<<<<<<< HEAD
-from faststream import Response
+
+from faststream import (
+    Depends as FSDepends,
+    Response,
+)
 from faststream._internal.broker.broker import BrokerUsecase
 from faststream._internal.broker.router import BrokerRouter
 from faststream._internal.fastapi.context import Context
 from faststream._internal.fastapi.router import StreamRouter
-=======
-from faststream import Depends as FSDepends
-from faststream import Response, context
-from faststream.broker.core.usecase import BrokerUsecase
-from faststream.broker.fastapi.context import Context
-from faststream.broker.fastapi.router import StreamRouter
-from faststream.broker.router import BrokerRouter
 from faststream.exceptions import SetupError
-from faststream.types import AnyCallable
->>>>>>> 3857cc34
 
 from .basic import BaseTestcaseConfig
 
@@ -365,10 +353,37 @@
 
         mock.assert_called_once_with("hi")
 
-<<<<<<< HEAD
-    async def test_yield_depends(self, mock: Mock, queue: str) -> None:
-=======
-    async def test_depends_from_fastdepends_default(self, queue: str):
+    async def test_mixed_depends(self, mock: Mock, queue: str) -> None:
+        router = self.router_class()
+
+        def dep(a: str) -> str:
+            mock(a)
+            return a
+
+        args, kwargs = self.get_subscriber_params(queue)
+
+        @router.subscriber(*args, **kwargs)
+        async def hello(
+            a: str,
+            w: Annotated[
+                str,
+                Depends(dep),
+                FSDepends(dep),  # will be ignored
+            ],
+        ) -> str:
+            return w
+
+        async with self.patch_broker(router.broker) as br:
+            r = await br.request(
+                {"a": "hi"},
+                queue,
+                timeout=0.5,
+            )
+            assert await r.decode() == "hi", r
+
+        mock.assert_called_once_with("hi")
+
+    async def test_depends_from_fastdepends_default(self, queue: str) -> None:
         router = self.router_class()
 
         args, kwargs = self.get_subscriber_params(queue)
@@ -384,7 +399,7 @@
         with pytest.raises(SetupError), TestClient(app):
             ...
 
-    async def test_depends_from_fastdepends_annotated(self, queue: str):
+    async def test_depends_from_fastdepends_annotated(self, queue: str) -> None:
         router = self.router_class()
 
         args, kwargs = self.get_subscriber_params(queue)
@@ -400,8 +415,7 @@
         with pytest.raises(SetupError), TestClient(app):
             ...
 
-    async def test_yield_depends(self, mock: Mock, queue: str):
->>>>>>> 3857cc34
+    async def test_yield_depends(self, mock: Mock, queue: str) -> None:
         router = self.router_class()
 
         def dep(a):
