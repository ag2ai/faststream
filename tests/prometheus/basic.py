--- conflicted
+++ resolved
@@ -210,7 +210,6 @@
             ),
         ]
 
-<<<<<<< HEAD
 
 class LocalRPCPrometheusTestcase:
     @pytest.mark.asyncio()
@@ -260,10 +259,8 @@
 
     def test_get_publish_destination_name_from_cmd(self, *args, **kwargs) -> None:
         raise NotImplementedError
-=======
-    async def test_one_registry_for_some_middlewares(
-        self, event: asyncio.Event, queue: str
-    ) -> None:
+
+    async def test_one_registry_for_some_middlewares(self, queue: str) -> None:
         registry = CollectorRegistry()
 
         middleware_1 = self.get_middleware(registry=registry)
@@ -274,5 +271,4 @@
         assert (
             middleware_1._metrics_container.received_messages_total
             is middleware_2._metrics_container.received_messages_total
-        )
->>>>>>> 53e435ec
+        )