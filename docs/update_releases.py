--- conflicted
+++ resolved
@@ -70,13 +70,8 @@
     # Update the RELEASE.md file with the latest version and changelog
     realease_notes_path.write_text((
         metablock + "\n\n" +
-<<<<<<< HEAD
         header + "\n\n" +
-        changelog
-=======
-        header + "\n" +
         changelog + "\n"
->>>>>>> ab107705
     ).replace("\r", ""))
 
 
