---
# 0.5 - API
# 2 - Release
# 3 - Contributing
# 5 - Template Page
# 10 - Default
search:
  boost: 10
---

# Publisher Object

The Publisher Object provides a full-featured way to publish messages. It has an [**AsyncAPI**](../asyncapi/custom.md){.internal-link} representation and includes [testability](./test.md){.internal-link} features. This method creates a reusable Publisher object.

Additionally, this object can be used as a decorator. The order of Subscriber and Publisher decorators doesn't matter, but `#!python @publisher` can be used only with functions already decorated by a `#!python @broker.subscriber(...)`.

!!! note
    It uses the handler function's return type annotation to cast the function's return value before sending, so be accurate with it.

<<<<<<< HEAD
!!! tip "Pros and Cons"

    :material-checkbox-marked:{.checked_mark} **AsyncAPI support** - [**```AsyncAPI```**](../asyncapi/export.md#section{.css-styles}) is a specification for describing asynchronous APIs used in messaging applications. This method support this standard.

    :material-checkbox-marked:{.checked_mark} **Testing support** - This method has full [**```Testing```**](./test.md#section{.css-styles}) support.

    :material-checkbox-marked:{.checked_mark} **Broker availability from Context** - You can leverage **FastStream's** [**```Context```**](../context/index.md#section{.css-styles}), built-in Dependency Injection (DI) container to work with brokers or other external services.

    :material-checkbox-marked:{.checked_mark} **Can be reused** - This method is reusable.

    :fontawesome-solid-triangle-exclamation:{.warning_mark} The message will **always** be published.

{! includes/getting_started/publishing/object/1.md !}
=======
=== "AIOKafka"
    ```python linenums="1" hl_lines="7 9"
    {!> docs_src/getting_started/publishing/kafka/object.py !}
    ```

=== "Confluent"
    ```python linenums="1" hl_lines="7 9"
    {!> docs_src/getting_started/publishing/confluent/object.py !}
    ```

=== "RabbitMQ"
    ```python linenums="1" hl_lines="7 9"
    {!> docs_src/getting_started/publishing/rabbit/object.py !}
    ```

=== "NATS"
    ```python linenums="1" hl_lines="7 9"
    {!> docs_src/getting_started/publishing/nats/object.py !}
    ```

=== "Redis"
    ```python linenums="1" hl_lines="7 9"
    {!> docs_src/getting_started/publishing/redis/object.py !}
    ```
>>>>>>> 1280cce1

## Message Broadcasting

The decorator can be used multiple times with one function to broadcast the function's return:

```python hl_lines="1-2"
@publisher1
@publisher2
@broker.subscriber("in")
async def handle(msg) -> str:
    return "Response"
```

This way, you will send a copy of your return to all output topics.

!!! note
    Also, if this subscriber consumes a message with **RPC** mode, it sends a reply not only to the **RPC** channel but also to all publishers as well.

## Details

Additionally, `#!python @publisher` automatically sends a message with the same `correlation_id` as the incoming message. This way, you get the same `correlation_id` for the entire message pipeline process across all services, allowing you to collect a trace.<|MERGE_RESOLUTION|>--- conflicted
+++ resolved
@@ -17,7 +17,6 @@
 !!! note
     It uses the handler function's return type annotation to cast the function's return value before sending, so be accurate with it.
 
-<<<<<<< HEAD
 !!! tip "Pros and Cons"
 
     :material-checkbox-marked:{.checked_mark} **AsyncAPI support** - [**```AsyncAPI```**](../asyncapi/export.md#section{.css-styles}) is a specification for describing asynchronous APIs used in messaging applications. This method support this standard.
@@ -30,8 +29,6 @@
 
     :fontawesome-solid-triangle-exclamation:{.warning_mark} The message will **always** be published.
 
-{! includes/getting_started/publishing/object/1.md !}
-=======
 === "AIOKafka"
     ```python linenums="1" hl_lines="7 9"
     {!> docs_src/getting_started/publishing/kafka/object.py !}
@@ -56,7 +53,6 @@
     ```python linenums="1" hl_lines="7 9"
     {!> docs_src/getting_started/publishing/redis/object.py !}
     ```
->>>>>>> 1280cce1
 
 ## Message Broadcasting
 
