--- conflicted
+++ resolved
@@ -14,7 +14,6 @@
 
 In the **FastStream** project, this call is not represented in the **AsyncAPI** scheme. You can use it to send rarely-publishing messages, such as startup or shutdown events.
 
-<<<<<<< HEAD
 !!! tip "Pros and Cons"
 
     :material-checkbox-marked:{.checked_mark} **Easy to use** - Message publishing in **FastStream** is intuitive and requires minimal effort.
@@ -26,9 +25,6 @@
     :fontawesome-solid-square-xmark:{.x_mark} **No testing support** - This method lacks full [```Testing```](./test.md#section{.css-styles}) support.
 
 
-
-{! includes/getting_started/publishing/broker/1.md !}
-=======
 === "AIOKafka"
     ```python linenums="1" hl_lines="10 20"
     {!> docs_src/getting_started/publishing/kafka/broker.py !}
@@ -52,5 +48,4 @@
 === "Redis"
     ```python linenums="1" hl_lines="10 20"
     {!> docs_src/getting_started/publishing/redis/broker.py !}
-    ```
->>>>>>> 1280cce1
+    ```