--- conflicted
+++ resolved
@@ -89,13 +89,8 @@
     This is useful when you want the subscriber to process the message without sending a response back to the client.
 
 ## Using the Response class
-<<<<<<< HEAD
 The `Response` class allows you to attach metadata, such as headers, to the response message. 
 This is useful for adding context or tracking information to your responses. 
-=======
-The Response class allows you to attach metadata, such as headers, to the response message.
-This is useful for adding context or tracking information to your responses.
->>>>>>> b193c759
 
 Below is an example of how to use the `Response` class in an RPC subscriber.
 
