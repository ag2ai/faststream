---
# 0.5 - API
# 2 - Release
# 3 - Contributing
# 5 - Template Page
# 10 - Default
search:
  boost: 2
hide:
  - navigation
  - footer
---

# Release Notes
## 0.5.19

### What's Changed

The current release is planned as a latest feature release before **0.6.0**. All other **0.5.19+** releases will contain only minor bugfixes and all the team work will be focused on next major one.

<<<<<<< HEAD
There a lot of changes we want to present you now though! 
=======
There a lot of changes we want to present you now though!
>>>>>>> 71a8b625

#### New RPC feature

Our old `broker.publish(..., rpc=True)` implementation was very limited and ugly. Now we present you a much suitable way to do the same thing - `broker.request(...)`

```python
from faststream import FastStream
from faststream.nats import NatsBroker, NatsResponse, NatsMessage

broker = NatsBroker()

@broker.subscriber("test")
async def echo_handler(msg):
    return NatsResponse(msg, headers={"x-token": "some-token"})

@app.after_startup
async def test():
    # The old implementation was returning just a message body,
    # so you wasn't be able to check response headers, etc
    msg_body: str = await broker.publish("ping", "test", rpc=True)
    assert msg_body == "ping"
<<<<<<< HEAD
    
=======

>>>>>>> 71a8b625
    # Now request return the whole message and you can validate any part of it
    # moreover it triggers all your middlewares
    response: NatsMessage = await broker.request("ping", "test")
```

#### Exception Middleware

Community asked and community did! Sorry, we've been putting off this job for too long. Thanks for @Rusich90 to help us!
Now you can wrap your application by a suitable exception handlers. Just check the new [documentation](https://faststream.airt.ai/latest/getting-started/middlewares/exception/) to learn more.

#### Details

Also, there are a lot of minor changes you can find below. Big thanks to all our old and new contributors! You are amazing ones!

* Bug: resolve missing seek on kafka fakeconsumer by @JonathanSerafini in https://github.com/airtai/faststream/pull/1682
* replace pip with uv in CI by @newonlynew in https://github.com/airtai/faststream/pull/1688
* Added support for JSON serialization and deserialization by other libraries by @ulbwa in https://github.com/airtai/faststream/pull/1687
* Fix batch nack by @kumaranvpl in https://github.com/airtai/faststream/pull/1689
* Remove unused ignores by @kumaranvpl in https://github.com/airtai/faststream/pull/1690
* docs: add Kafka HowTo section by @Lancetnik in https://github.com/airtai/faststream/pull/1686
* Add missed out group_instance_id as subscriber and router parameter by @kumaranvpl in https://github.com/airtai/faststream/pull/1695
* Set warn_unused_ignores mypy config to true by @kumaranvpl in https://github.com/airtai/faststream/pull/1694
* Skip building docs in pre-commit CI job by @kumaranvpl in https://github.com/airtai/faststream/pull/1704
* Fix to run check-docs-changes workflow in forks by @kumaranvpl in https://github.com/airtai/faststream/pull/1710
* feature/exception_middleware add exception middleware by @Rusich90 in https://github.com/airtai/faststream/pull/1604
* Remove mentions of faststream-gen by @kumaranvpl in https://github.com/airtai/faststream/pull/1717
* Fix multiple docs issues by @kumaranvpl in https://github.com/airtai/faststream/pull/1718
* CI: group Dependabot updates into one PR by @dolfinus in https://github.com/airtai/faststream/pull/1719
* feat: CLI DX improvements by @Lancetnik in https://github.com/airtai/faststream/pull/1723
* fix: use async test subscribers functions by @Lancetnik in https://github.com/airtai/faststream/pull/1725
* feat: add broker.request method by @Lancetnik in https://github.com/airtai/faststream/pull/1649

### New Contributors
* @JonathanSerafini made their first contribution in https://github.com/airtai/faststream/pull/1682
* @Rusich90 made their first contribution in https://github.com/airtai/faststream/pull/1604
* @dolfinus made their first contribution in https://github.com/airtai/faststream/pull/1719

**Full Changelog**: https://github.com/airtai/faststream/compare/0.5.18...0.5.19

## 0.5.18

### What's Changed

* Added additional parameters to HandlerException by [@ulbwa](https://github.com/ulbwa){.external-link target="_blank"} in [#1659](https://github.com/airtai/faststream/pull/1659){.external-link target="_blank"}
* Removed Doc and Added docstrings instead by @Kirill-Stepankov in [#1662](https://github.com/airtai/faststream/pull/1662){.external-link target="_blank"}
* feat (#1663): support default values for Header by [@Lancetnik](https://github.com/Lancetnik){.external-link target="_blank"} in [#1667](https://github.com/airtai/faststream/pull/1667){.external-link target="_blank"}
* fix (#1660): correct patch nested JStream subjects by [@Lancetnik](https://github.com/Lancetnik){.external-link target="_blank"} in [#1666](https://github.com/airtai/faststream/pull/1666){.external-link target="_blank"}
* fix: add ConfluentRouter FastAPI missed  init options by [@Lancetnik](https://github.com/Lancetnik){.external-link target="_blank"} in [#1664](https://github.com/airtai/faststream/pull/1664){.external-link target="_blank"}
* Add kerberos support for confluent broker by [@kumaranvpl](https://github.com/kumaranvpl){.external-link target="_blank"} in [#1670](https://github.com/airtai/faststream/pull/1670){.external-link target="_blank"}
* Fix nack for kafka and confluent brokers by [@kumaranvpl](https://github.com/kumaranvpl){.external-link target="_blank"} in [#1678](https://github.com/airtai/faststream/pull/1678){.external-link target="_blank"}
* fix: support all RMQ exchanges in AsyncAPI by [@Lancetnik](https://github.com/Lancetnik){.external-link target="_blank"} in [#1679](https://github.com/airtai/faststream/pull/1679){.external-link target="_blank"}
* fix: catch parser errors by [@Lancetnik](https://github.com/Lancetnik){.external-link target="_blank"} in [#1680](https://github.com/airtai/faststream/pull/1680){.external-link target="_blank"}

### New Contributors
* [@ulbwa](https://github.com/ulbwa){.external-link target="_blank"} made their first contribution in [#1659](https://github.com/airtai/faststream/pull/1659){.external-link target="_blank"}
* @Kirill-Stepankov made their first contribution in [#1662](https://github.com/airtai/faststream/pull/1662){.external-link target="_blank"}

**Full Changelog**: [#0.5.17...0.5.18](https://github.com/airtai/faststream/compare/0.5.17...0.5.18){.external-link target="_blank"}

## 0.5.17

### What's Changed

Just a hotfix for the following case:

```python
@broker.subscriber(...)
async def handler():
    return NatsResponse(...)

await broker.publish(..., rpc=True)
```

* chore(deps): bump semgrep from 1.83.0 to 1.84.0 by [@dependabot](https://github.com/dependabot){.external-link target="_blank"} in [#1650](https://github.com/airtai/faststream/pull/1650){.external-link target="_blank"}
* chore(deps): bump mkdocs-material from 9.5.30 to 9.5.31 by [@dependabot](https://github.com/dependabot){.external-link target="_blank"} in [#1651](https://github.com/airtai/faststream/pull/1651){.external-link target="_blank"}
* Update Release Notes for 0.5.16 by @faststream-release-notes-updater in [#1652](https://github.com/airtai/faststream/pull/1652){.external-link target="_blank"}
* hotfix: correct NatsResponse processing in RPC case by [@Lancetnik](https://github.com/Lancetnik){.external-link target="_blank"} in [#1654](https://github.com/airtai/faststream/pull/1654){.external-link target="_blank"}


**Full Changelog**: [#0.5.16...0.5.17](https://github.com/airtai/faststream/compare/0.5.16...0.5.17){.external-link target="_blank"}

## 0.5.16

### What's Changed

Well, seems like it is the biggest patch release ever 😃

#### Detail Responses

First of all, thanks to all new contributors, who helps us to improve the project! They made a huge impact to this release by adding new Kafka security mechanisms and extend Response API - now you can use `broker.Response` to publish detail information from handler

```python
@broker.subscriber("in")
@broker.publisher("out")
async def handler(msg):
    return Response(msg, headers={"response_header": "Hi!"})   # or KafkaResponse, etc
```

#### ASGI

Also, we added a new huge feature - [**ASGI** support](https://faststream.airt.ai/latest/getting-started/asgi/#other-asgi-compatibility)!

Nope, we are not HTTP-framework now, but it is a little ASGI implementation to provide you with an ability to host documentation, use k8s http-probes and serve metrics in the same with you broker runtime without any dependencies.

You just need to use **AsgiFastStream** class

```python
from faststream.nats import NatsBroker
from faststream.asgi import AsgiFastStream, make_ping_asgi

from prometheus_client import make_asgi_app
from prometheus_client.registry import CollectorRegistry

broker = NatsBroker()

prometheus_registry = CollectorRegistry()

app = AsgiFastStream(
    broker,
    asyncapi_path="/docs",
    asgi_routes=[
        ("/health", make_ping_asgi(broker, timeout=5.0)),
        ("/metrics", make_asgi_app(registry=prometheus_registry))
    ]
)
```

And then you can run it like a regular ASGI app

```shell
uvicorn main:app
```

#### Confluent partitions

One more thing - manual topic partition assignment for Confluent. We have it already for aiokafka, but missed it here... Now it was fixed!

```python
from faststream.confluent import TopicPartition

@broker.subscriber(partitions=[
    TopicPartition("test-topic", partition=0),
])
async def handler():
    ...
```

#### Detail changes

* feat: add RMQ `fail_fast` option in #1647
* fix: correct nested `NatsRouter` subjects prefixes behavior
* fix typos by @newonlynew in https://github.com/airtai/faststream/pull/1609
* Feat: extend response api by @Flosckow in https://github.com/airtai/faststream/pull/1607
* Feature: GSSAPI (Kerberos) support by @roma-frolov in https://github.com/airtai/faststream/pull/1633
* feat: add oauth support by @filip-danieluk in https://github.com/airtai/faststream/pull/1632
* fix: patch broker within testbroker context only by @sfran96 in https://github.com/airtai/faststream/pull/1619
* feat: ASGI support by @Lancetnik in https://github.com/airtai/faststream/pull/1635

### New Contributors
* @newonlynew made their first contribution in https://github.com/airtai/faststream/pull/1609
* @roma-frolov made their first contribution in https://github.com/airtai/faststream/pull/1633
* @filip-danieluk made their first contribution in https://github.com/airtai/faststream/pull/1632
* @sfran96 made their first contribution in https://github.com/airtai/faststream/pull/1619

**Full Changelog**: https://github.com/airtai/faststream/compare/0.5.15...0.5.16

## 0.5.15

### What's Changed

Finally, **FastStream** has a Kafka pattern subscription! This is another step forward in our [**Roadmap**](https://github.com/airtai/faststream/issues/1510) moving us to **0.6.0** and further!

```python
from faststream import Path
from faststream.kafka import KafkaBroker

broker = KafkaBroker()

@broker.subscriber(pattern="logs.{level}")
async def base_handler(
    body: str,
    level: str = Path(),
):
    ...
```

Also, all brokers now supports a new `ping` method to check real broker connection

```python
is_connected: bool = await broker.ping()
```

This is a little, but important change for [K8S probes](https://github.com/airtai/faststream/issues/1181) support

More other there are a lot of bugfixes and improvements from our contributors! Thanks to all of these amazing people!

* feat(multiprocess): restart child processes if they are not alive by @gostilovichd in https://github.com/airtai/faststream/pull/1550
* fix: use typing_extensions.TypedDict import by @Lancetnik in https://github.com/airtai/faststream/pull/1575
* fix: correct single dataclass argument AsyncAPI payload generation by @Lancetnik in https://github.com/airtai/faststream/pull/1591
* fix (#1598): use config with NATS PullSub by @Lancetnik in https://github.com/airtai/faststream/pull/1599
* feat: default call_name for broker.subscriber by @KrySeyt in https://github.com/airtai/faststream/pull/1589
* Feat: init ping method by @Flosckow in https://github.com/airtai/faststream/pull/1592
* chore: bump nats-py requirement by @Lancetnik in https://github.com/airtai/faststream/pull/1600
* fix: add pattern checking by @spataphore1337 in https://github.com/airtai/faststream/pull/1590

### New Contributors

* @gostilovichd made their first contribution in https://github.com/airtai/faststream/pull/1550
* @KrySeyt made their first contribution in https://github.com/airtai/faststream/pull/1589
* @Flosckow made their first contribution in https://github.com/airtai/faststream/pull/1592

**Full Changelog**: https://github.com/airtai/faststream/compare/0.5.14...0.5.15

## 0.5.14

### What's Changed
* Update Release Notes for 0.5.13 by @faststream-release-notes-updater in [#1548](https://github.com/airtai/faststream/pull/1548){.external-link target="_blank"}
* Add allow_auto_create_topics to make automatic topic creation configurable by [@kumaranvpl](https://github.com/kumaranvpl){.external-link target="_blank"} in [#1556](https://github.com/airtai/faststream/pull/1556){.external-link target="_blank"}


**Full Changelog**: [#0.5.13...0.5.14](https://github.com/airtai/faststream/compare/0.5.13...0.5.14){.external-link target="_blank"}

## 0.5.13

### What's Changed

* feat: nats filter JS subscription support by [@Lancetnik](https://github.com/Lancetnik){.external-link target="_blank"} in [#1519](https://github.com/airtai/faststream/pull/1519){.external-link target="_blank"}
* fix: correct RabbitExchange processing by OTEL in broker.publish case by [@Lancetnik](https://github.com/Lancetnik){.external-link target="_blank"} in [#1521](https://github.com/airtai/faststream/pull/1521){.external-link target="_blank"}
* fix: correct Nats ObjectStorage get file behavior inside watch subscriber by [@Lancetnik](https://github.com/Lancetnik){.external-link target="_blank"} in [#1523](https://github.com/airtai/faststream/pull/1523){.external-link target="_blank"}
* Resolve Issue 1386, Add rpc_prefix by [@aKardasz](https://github.com/aKardasz){.external-link target="_blank"} in [#1484](https://github.com/airtai/faststream/pull/1484){.external-link target="_blank"}
* fix: correct spans linking in batches case by [@draincoder](https://github.com/draincoder){.external-link target="_blank"} in [#1532](https://github.com/airtai/faststream/pull/1532){.external-link target="_blank"}
* fix (#1539): correct anyio.create_memory_object_stream annotation by [@Lancetnik](https://github.com/Lancetnik){.external-link target="_blank"} in [#1541](https://github.com/airtai/faststream/pull/1541){.external-link target="_blank"}
* fix: correct publish_coverage CI by [@Lancetnik](https://github.com/Lancetnik){.external-link target="_blank"} in [#1536](https://github.com/airtai/faststream/pull/1536){.external-link target="_blank"}
* Add NatsBroker.new_inbox() by [@maxalbert](https://github.com/maxalbert){.external-link target="_blank"} in [#1543](https://github.com/airtai/faststream/pull/1543){.external-link target="_blank"}
* fix (#1544): correct Redis message nack & reject signature by [@Lancetnik](https://github.com/Lancetnik){.external-link target="_blank"} in [#1546](https://github.com/airtai/faststream/pull/1546){.external-link target="_blank"}

### New Contributors
* [@aKardasz](https://github.com/aKardasz){.external-link target="_blank"} made their first contribution in [#1484](https://github.com/airtai/faststream/pull/1484){.external-link target="_blank"}
* [@maxalbert](https://github.com/maxalbert){.external-link target="_blank"} made their first contribution in [#1543](https://github.com/airtai/faststream/pull/1543){.external-link target="_blank"}

**Full Changelog**: [#0.5.12...0.5.13](https://github.com/airtai/faststream/compare/0.5.12...0.5.13){.external-link target="_blank"}

## 0.5.12

### What's Changed

Now, `FastStream` provides users with the ability to pass the `config` dictionary to `confluent-kafka-python` for greater customizability. The following example sets the parameter `topic.metadata.refresh.fast.interval.ms`'s value to `300` instead of the default value `100` via the `config` parameter.

```python
from faststream import FastStream
from faststream.confluent import KafkaBroker

config = {"topic.metadata.refresh.fast.interval.ms": 300}
broker = KafkaBroker("localhost:9092", config=config)
app = FastStream(broker)
```

* Update Release Notes for 0.5.11 by @faststream-release-notes-updater in [#1511](https://github.com/airtai/faststream/pull/1511){.external-link target="_blank"}
* docs: update filters example by [@Lancetnik](https://github.com/Lancetnik){.external-link target="_blank"} in [#1516](https://github.com/airtai/faststream/pull/1516){.external-link target="_blank"}
* Add config param to pass additional parameters to confluent-kafka-python by [@kumaranvpl](https://github.com/kumaranvpl){.external-link target="_blank"} in [#1505](https://github.com/airtai/faststream/pull/1505){.external-link target="_blank"}


**Full Changelog**: [#0.5.11...0.5.12](https://github.com/airtai/faststream/compare/0.5.11...0.5.12){.external-link target="_blank"}

## 0.5.11

### What's Changed
* Update Release Notes for 0.5.10 by @faststream-release-notes-updater in [#1482](https://github.com/airtai/faststream/pull/1482){.external-link target="_blank"}
* feat: provide with an ability to create default RMQ Exchange by [@Lancetnik](https://github.com/Lancetnik){.external-link target="_blank"} in [#1485](https://github.com/airtai/faststream/pull/1485){.external-link target="_blank"}
* docs: fix typos by [@crazymidnight](https://github.com/crazymidnight){.external-link target="_blank"} in [#1489](https://github.com/airtai/faststream/pull/1489){.external-link target="_blank"}
* chore: update CI triggers to minify useless runs by [@Lancetnik](https://github.com/Lancetnik){.external-link target="_blank"} in [#1483](https://github.com/airtai/faststream/pull/1483){.external-link target="_blank"}
* Update link to badges by [@kumaranvpl](https://github.com/kumaranvpl){.external-link target="_blank"} in [#1496](https://github.com/airtai/faststream/pull/1496){.external-link target="_blank"}
* Run tests every day at 12:00 AM by [@kumaranvpl](https://github.com/kumaranvpl){.external-link target="_blank"} in [#1497](https://github.com/airtai/faststream/pull/1497){.external-link target="_blank"}
* Chore: update deps by [@kumaranvpl](https://github.com/kumaranvpl){.external-link target="_blank"} in [#1503](https://github.com/airtai/faststream/pull/1503){.external-link target="_blank"}
* fix: include NatsRouter streams to original broker by [@Lancetnik](https://github.com/Lancetnik){.external-link target="_blank"} in [#1509](https://github.com/airtai/faststream/pull/1509){.external-link target="_blank"}

### New Contributors
* [@crazymidnight](https://github.com/crazymidnight){.external-link target="_blank"} made their first contribution in [#1489](https://github.com/airtai/faststream/pull/1489){.external-link target="_blank"}

**Full Changelog**: [#0.5.10...0.5.11](https://github.com/airtai/faststream/compare/0.5.10...0.5.11){.external-link target="_blank"}

## 0.5.10

### What's Changed

Now you can return Response class to set more specific outgoing message parameters:

```python
from faststream import Response

@broker.subscriber("in")
@broker.subscriber("out")
async def handler():
    return Response(body=b"", headers={})
```

* Pass logger to confluent producer and consumer by [@kumaranvpl](https://github.com/kumaranvpl){.external-link target="_blank"} in [#1464](https://github.com/airtai/faststream/pull/1464){.external-link target="_blank"}
* Fixes  #1412 with `TestKafkaBroker` behaviour where Consumer Groups weren't being respected by [@sifex](https://github.com/sifex){.external-link target="_blank"} in [#1413](https://github.com/airtai/faststream/pull/1413){.external-link target="_blank"}
* Chore: update dependency versions by [@kumaranvpl](https://github.com/kumaranvpl){.external-link target="_blank"} in [#1478](https://github.com/airtai/faststream/pull/1478){.external-link target="_blank"}
* Remove typing-extensions version restriction by [@kumaranvpl](https://github.com/kumaranvpl){.external-link target="_blank"} in [#1477](https://github.com/airtai/faststream/pull/1477){.external-link target="_blank"}
* feat (#1431): add Response class by [@Lancetnik](https://github.com/Lancetnik){.external-link target="_blank"} in [#1481](https://github.com/airtai/faststream/pull/1481){.external-link target="_blank"}

### New Contributors
* [@sifex](https://github.com/sifex){.external-link target="_blank"} made their first contribution in [#1413](https://github.com/airtai/faststream/pull/1413){.external-link target="_blank"}

**Full Changelog**: [#0.5.9...0.5.10](https://github.com/airtai/faststream/compare/0.5.9...0.5.10){.external-link target="_blank"}

## 0.5.9

### What's Changed
* Update Release Notes for 0.5.8 by @faststream-release-notes-updater in [#1462](https://github.com/airtai/faststream/pull/1462){.external-link target="_blank"}
* Exclude typing_extensions version 4.12.* by [@kumaranvpl](https://github.com/kumaranvpl){.external-link target="_blank"} in [#1467](https://github.com/airtai/faststream/pull/1467){.external-link target="_blank"}
* fix: add group/consumer to hash to avoid overwriting by [@fbraem](https://github.com/fbraem){.external-link target="_blank"} in [#1463](https://github.com/airtai/faststream/pull/1463){.external-link target="_blank"}
* Bump version to 0.5.9 by [@kumaranvpl](https://github.com/kumaranvpl){.external-link target="_blank"} in [#1468](https://github.com/airtai/faststream/pull/1468){.external-link target="_blank"}

### New Contributors
* [@fbraem](https://github.com/fbraem){.external-link target="_blank"} made their first contribution in [#1463](https://github.com/airtai/faststream/pull/1463){.external-link target="_blank"}

**Full Changelog**: [#0.5.8...0.5.9](https://github.com/airtai/faststream/compare/0.5.8...0.5.9){.external-link target="_blank"}

## 0.5.8

### What's Changed

This is the time for a new **NATS** features! **FastStream** supports **NATS Key-Value** and **Object Storage** subscription features in a native way now (big thx for @sheldygg)!

1. KeyValue creation and watching API added (you can read updated [documentation section](https://faststream.airt.ai/latest/nats/jetstream/key-value/) for changes):

   ```python
    from faststream import FastStream, Logger
    from faststream.nats import NatsBroker

    broker = NatsBroker()
    app = FastStream(broker)

    @broker.subscriber("some-key", kv_watch="bucket")
    async def handler(msg: int, logger: Logger):
        logger.info(msg)

    @app.after_startup
    async def test():
        kv = await broker.key_value("bucket")
        await kv.put("some-key", b"1")
   ```

2. ObjectStore API added as well (you can read updated [documentation section](https://faststream.airt.ai/latest/nats/jetstream/object/) for changes):

    ```python
    from faststream import FastStream, Logger
    from faststream.nats import NatsBroker

    broker = NatsBroker()
    app = FastStream(broker)

    @broker.subscriber("file-bucket", obj_watch=True)
    async def handler(filename: str, logger: Logger):
        logger.info(filename)

    @app.after_startup
    async def test():
        object_store = await broker.object_storage("file-bucket")
        await object_store.put("some-file.txt", b"1")
    ```

3. Also now you can use just `pull_sub=True` instead of `pull_sub=PullSub()` in basic case:

   ```python
    from faststream import FastStream, Logger
    from faststream.nats import NatsBroker

    broker = NatsBroker()
    app = FastStream(broker)

    @broker.subscriber("test", stream="stream", pull_sub=True)
    async def handler(msg, logger: Logger):
        logger.info(msg)
    ```

Finally, we have a new feature, related to all brokers: special flag to suppress automatic RPC and reply_to responses:

```python
@broker.subscriber("tests", no_reply=True)
async def handler():
    ....

# will fail with timeout, because there is no automatic response
msg = await broker.publish("msg", "test", rpc=True)
```

* fix: when headers() returns None in AsyncConfluentParser, replace it with an empty tuple by @andreaimprovised in https://github.com/airtai/faststream/pull/1460
* Implement Kv/Obj watch. by @sheldygg in https://github.com/airtai/faststream/pull/1383
* feat: add subscriber no-reply option by @Lancetnik in https://github.com/airtai/faststream/pull/1461

### New Contributors
* @andreaimprovised made their first contribution in https://github.com/airtai/faststream/pull/1460

**Full Changelog**: https://github.com/airtai/faststream/compare/0.5.7...0.5.8

## 0.5.7

### What's Changed

Finally, FastStream supports [OpenTelemetry](https://opentelemetry.io/) in a native way to collect the full trace of your services! Big thanks for @draincoder for that!

First of all you need to install required dependencies to support OpenTelemetry:

```bash
pip install faststream[otel]
```

Then you can just add a middleware for your broker and that's it!

```python
from faststream import FastStream
from faststream.nats import NatsBroker
from faststream.nats.opentelemetry import NatsTelemetryMiddleware

broker = NatsBroker(
    middlewares=(
        NatsTelemetryMiddleware(),
    )
)
app = FastStream(broker)
```

To find detail information just visit our documentation about [telemetry](https://faststream.airt.ai/latest/getting-started/opentelemetry/)

P.S. The release includes basic OpenTelemetry support - messages tracing & basic metrics. Baggage support and correct spans linking in batch processing case will be added soon.

* fix: serialize TestClient rpc output to mock the real message by @Lancetnik in https://github.com/airtai/faststream/pull/1452
* feature (#916): Observability by @draincoder in https://github.com/airtai/faststream/pull/1398

### New Contributors
* @draincoder made their first contribution in https://github.com/airtai/faststream/pull/1398

**Full Changelog**: https://github.com/airtai/faststream/compare/0.5.6...0.5.7

## 0.5.6

### What's Changed

* feature: add --factory param by [@Sehat1137](https://github.com/Sehat1137){.external-link target="_blank"} in [#1440](https://github.com/airtai/faststream/pull/1440){.external-link target="_blank"}
* feat: add RMQ channels options, support for prefix for routing_key, a… by [@Lancetnik](https://github.com/Lancetnik){.external-link target="_blank"} in [#1448](https://github.com/airtai/faststream/pull/1448){.external-link target="_blank"}
* feature: Add `from faststream.rabbit.annotations import Connection, Channel` shortcuts
* Bugfix: RabbitMQ RabbitRouter prefix now affects to queue routing key as well
* Feature (close #1402): add `broker.add_middleware` public API to append a middleware to already created broker
* Feature: add `RabbitBroker(channel_number: int, publisher_confirms: bool, on_return_raises: bool)` options to setup channel settings
* Feature (close #1447): add `StreamMessage.batch_headers` attribute to provide with access to whole batch messages headers

### New Contributors

* [@Sehat1137](https://github.com/Sehat1137){.external-link target="_blank"} made their first contribution in [#1440](https://github.com/airtai/faststream/pull/1440){.external-link target="_blank"}

**Full Changelog**: [#0.5.5...0.5.6](https://github.com/airtai/faststream/compare/0.5.5...0.5.6){.external-link target="_blank"}

## 0.5.5

### What's Changed

Add support for explicit partition assignment in aiokafka `KafkaBroker` (special thanks to @spataphore1337):

```python
from faststream import FastStream
from faststream.kafka import KafkaBroker, TopicPartition

broker = KafkaBroker()

topic_partition_first = TopicPartition("my_topic", 1)
topic_partition_second = TopicPartition("my_topic", 2)

@broker.subscribe(partitions=[topic_partition_first, topic_partition_second])
async def some_consumer(msg):
   ...
```

* Update Release Notes for 0.5.4 by @faststream-release-notes-updater in [#1421](https://github.com/airtai/faststream/pull/1421){.external-link target="_blank"}
* feature: manual partition assignment to Kafka by [@spataphore1337](https://github.com/spataphore1337){.external-link target="_blank"} in [#1422](https://github.com/airtai/faststream/pull/1422){.external-link target="_blank"}
* Chore/update deps by [@Lancetnik](https://github.com/Lancetnik){.external-link target="_blank"} in [#1429](https://github.com/airtai/faststream/pull/1429){.external-link target="_blank"}
* Fix/correct dynamic subscriber registration by [@Lancetnik](https://github.com/Lancetnik){.external-link target="_blank"} in [#1433](https://github.com/airtai/faststream/pull/1433){.external-link target="_blank"}
* chore: bump version by [@Lancetnik](https://github.com/Lancetnik){.external-link target="_blank"} in [#1435](https://github.com/airtai/faststream/pull/1435){.external-link target="_blank"}


**Full Changelog**: [#0.5.4...0.5.5](https://github.com/airtai/faststream/compare/0.5.4...0.5.5){.external-link target="_blank"}

## 0.5.4

### What's Changed

* Update Release Notes for 0.5.3 by @faststream-release-notes-updater in [#1400](https://github.com/airtai/faststream/pull/1400){.external-link target="_blank"}
* fix (#1415): raise SetupError if rpc and reply_to are using in TestCL… by [@Lancetnik](https://github.com/Lancetnik){.external-link target="_blank"} in [#1419](https://github.com/airtai/faststream/pull/1419){.external-link target="_blank"}
* Chore/update deps2 by [@Lancetnik](https://github.com/Lancetnik){.external-link target="_blank"} in [#1418](https://github.com/airtai/faststream/pull/1418){.external-link target="_blank"}
* refactor: correct security with kwarg params merging by [@Lancetnik](https://github.com/Lancetnik){.external-link target="_blank"} in [#1417](https://github.com/airtai/faststream/pull/1417){.external-link target="_blank"}
* fix (#1414): correct Message.ack error processing by [@Lancetnik](https://github.com/Lancetnik){.external-link target="_blank"} in [#1420](https://github.com/airtai/faststream/pull/1420){.external-link target="_blank"}

**Full Changelog**: [#0.5.3...0.5.4](https://github.com/airtai/faststream/compare/0.5.3...0.5.4){.external-link target="_blank"}

## 0.5.3

### What's Changed
* Update Release Notes for 0.5.2 by @faststream-release-notes-updater in [#1382](https://github.com/airtai/faststream/pull/1382){.external-link target="_blank"}
* Fix/setup at broker connection instead of starting by [@Lancetnik](https://github.com/Lancetnik){.external-link target="_blank"} in [#1385](https://github.com/airtai/faststream/pull/1385){.external-link target="_blank"}
* Tests/add path tests by [@Lancetnik](https://github.com/Lancetnik){.external-link target="_blank"} in [#1388](https://github.com/airtai/faststream/pull/1388){.external-link target="_blank"}
* Fix/path with router prefix by [@Lancetnik](https://github.com/Lancetnik){.external-link target="_blank"} in [#1395](https://github.com/airtai/faststream/pull/1395){.external-link target="_blank"}
* chore: update dependencies by [@Lancetnik](https://github.com/Lancetnik){.external-link target="_blank"} in [#1396](https://github.com/airtai/faststream/pull/1396){.external-link target="_blank"}
* chore: bump version by [@Lancetnik](https://github.com/Lancetnik){.external-link target="_blank"} in [#1397](https://github.com/airtai/faststream/pull/1397){.external-link target="_blank"}
* chore: polishing by [@davorrunje](https://github.com/davorrunje){.external-link target="_blank"} in [#1399](https://github.com/airtai/faststream/pull/1399){.external-link target="_blank"}


**Full Changelog**: [#0.5.2...0.5.3](https://github.com/airtai/faststream/compare/0.5.2...0.5.3){.external-link target="_blank"}

## 0.5.2

### What's Changed

Just a little bugfix patch. Fixes #1379 and #1376.

* Update Release Notes for 0.5.1 by @faststream-release-notes-updater in [#1378](https://github.com/airtai/faststream/pull/1378){.external-link target="_blank"}
* Tests/fastapi background by [@Lancetnik](https://github.com/Lancetnik){.external-link target="_blank"} in [#1380](https://github.com/airtai/faststream/pull/1380){.external-link target="_blank"}
* Fix/0.5.2 by [@Lancetnik](https://github.com/Lancetnik){.external-link target="_blank"} in [#1381](https://github.com/airtai/faststream/pull/1381){.external-link target="_blank"}


**Full Changelog**: [#0.5.1...0.5.2](https://github.com/airtai/faststream/compare/0.5.1...0.5.2){.external-link target="_blank"}

## 0.5.1

### What's Changed

We already have some fixes related to `RedisBroker` (#1375, #1376) and some new features for you:

1. Now `broke.include_router(...)` allows to pass some arguments to setup router at including moment instead of creation

  ```python
  broker.include_router(
     router,
     prefix="test_",
     dependencies=[Depends(...)],
     middlewares=[BrokerMiddleware],
     include_in_schema=False,
  )
  ```

2. `KafkaBroker().subscriber(...)` now consumes `aiokafka.ConsumerRebalanceListener` object.
You can find more information about it in the official [**aiokafka** doc](https://aiokafka.readthedocs.io/en/stable/consumer.html?highlight=subscribe#topic-subscription-by-pattern)

  (close #1319)

  ```python
  broker = KafkaBroker()

  broker.subscriber(..., listener=MyRebalancer())
  ```

`pattern` option was added too, but it is still experimental and does not support `Path`

3. [`Path`](https://faststream.airt.ai/latest/nats/message/#subject-pattern-access) feature performance was increased. Also, `Path` is suitable for NATS `PullSub` batch subscription as well now.

```python
from faststream import NatsBroker, PullSub

broker = NastBroker()

@broker.subscriber(
    "logs.{level}",
    steam="test-stream",
    pull_sub=PullSub(batch=True),
)
async def base_handler(
    ...,
    level: str = Path(),
):
  ...
```

* Update Release Notes for 0.5.0 by @faststream-release-notes-updater in https://github.com/airtai/faststream/pull/1366
* chore: bump version by @Lancetnik in https://github.com/airtai/faststream/pull/1372
* feat: kafka listener, extended include_router by @Lancetnik in https://github.com/airtai/faststream/pull/1374
* Fix/1375 by @Lancetnik in https://github.com/airtai/faststream/pull/1377


**Full Changelog**: https://github.com/airtai/faststream/compare/0.5.0...0.5.1

## 0.5.0

### What's Changed

This is the biggest change since the creation of FastStream. We have completely refactored the entire package, changing the object registration mechanism, message processing pipeline, and application lifecycle. However, you won't even notice it—we've preserved all public APIs from breaking changes. The only feature not compatible with the previous code is the new middleware.

New features:

1. `await FastStream.stop()` method and `StopApplication` exception to stop a `FastStream` worker are added.

2. `broker.subscriber()` and `router.subscriber()` functions now return a `Subscriber` object you can use later.

```python
subscriber = broker.subscriber("test")

@subscriber(filter = lambda msg: msg.content_type == "application/json")
async def handler(msg: dict[str, Any]):
    ...

@subscriber()
async def handler(msg: dict[str, Any]):
    ...
 ```

This is the preferred syntax for [filtering](https://faststream.airt.ai/latest/getting-started/subscription/filtering/) now (the old one will be removed in `0.6.0`)

 3. The `router.publisher()` function now returns the correct `Publisher` object you can use later (after broker startup).

 ```python
 publisher = router.publisher("test")

 @router.subscriber("in")
 async def handler():
     await publisher.publish("msg")
 ```

 (Until `0.5.0` you could use it in this way with `broker.publisher` only)

 4. A list of `middlewares` can be passed to a `broker.publisher` as well:

 ```python
 broker = Broker(..., middlewares=())

 @broker.subscriber(..., middlewares=())
 @broker.publisher(..., middlewares=())  # new feature
 async def handler():
     ...
 ```

5. Broker-level middlewares now affect all ways to publish a message, so you can encode application outgoing messages here.

6. ⚠️ BREAKING CHANGE ⚠️ : both `subscriber` and `publisher` middlewares should be async context manager type

```python
async def subscriber_middleware(call_next, msg):
    return await call_next(msg)

async def publisher_middleware(call_next, msg, **kwargs):
    return await call_next(msg, **kwargs)

@broker.subscriber(
    "in",
    middlewares=(subscriber_middleware,),
)
@broker.publisher(
    "out",
    middlewares=(publisher_middleware,),
)
async def handler(msg):
    return msg
```

Such changes allow you two previously unavailable features:
* suppress any exceptions and pass fall-back message body to publishers, and
* patch any outgoing message headers and other parameters.

Without those features we could not implement [Observability Middleware](https://github.com/airtai/faststream/issues/916) or any similar tool, so it is the job that just had to be done.
7. A better **FastAPI** compatibility: `fastapi.BackgroundTasks` and `response_class` subscriber option are supported.

8. All `.pyi` files are removed, and explicit docstrings and methods options are added.

9. New subscribers can be registered in runtime (with an already-started broker):

```python
subscriber = broker.subscriber("dynamic")
subscriber(handler_method)
...
broker.setup_subscriber(subscriber)
await subscriber.start()
...
await subscriber.close()
```

10. `faststream[docs]` distribution is removed.

* Update Release Notes for 0.4.7 by @faststream-release-notes-updater in https://github.com/airtai/faststream/pull/1295
* 1129 - Create a publish command for the CLI by @MRLab12 in https://github.com/airtai/faststream/pull/1151
* Chore: packages upgraded by @davorrunje in https://github.com/airtai/faststream/pull/1306
* docs: fix typos by @omahs in https://github.com/airtai/faststream/pull/1309
* chore: update dependencies by @Lancetnik in https://github.com/airtai/faststream/pull/1323
* docs: fix misc by @Lancetnik in https://github.com/airtai/faststream/pull/1324
* docs (#1327): correct RMQ exchanges behavior by @Lancetnik in https://github.com/airtai/faststream/pull/1328
* fix: typer 0.12 exclude by @Lancetnik in https://github.com/airtai/faststream/pull/1341
* 0.5.0 by @Lancetnik in https://github.com/airtai/faststream/pull/1326
  * close #1103
  * close #840
  * fix #690
  * fix #1206
  * fix #1227
  * close #568
  * close #1303
  * close #1287
  * feat #607
* Generate docs and linter fixes by @davorrunje in https://github.com/airtai/faststream/pull/1348
* Fix types by @davorrunje in https://github.com/airtai/faststream/pull/1349
* chore: update dependencies by @Lancetnik in https://github.com/airtai/faststream/pull/1358
* feat: final middlewares by @Lancetnik in https://github.com/airtai/faststream/pull/1357
* Docs/0.5.0 features by @Lancetnik in https://github.com/airtai/faststream/pull/1360

### New Contributors
* @MRLab12 made their first contribution in https://github.com/airtai/faststream/pull/1151
* @omahs made their first contribution in https://github.com/airtai/faststream/pull/1309

**Full Changelog**: https://github.com/airtai/faststream/compare/0.4.7...0.5.0

## 0.5.0rc2

### What's Changed

This is the final API change before stable `0.5.0` release

⚠️ HAS BREAKING CHANGE

In it, we stabilize the behavior of publishers & subscribers middlewares

```python
async def subscriber_middleware(call_next, msg):
    return await call_next(msg)

async def publisher_middleware(call_next, msg, **kwargs):
    return await call_next(msg, **kwargs)

@broker.subscriber(
    "in",
    middlewares=(subscriber_middleware,),
)
@broker.publisher(
    "out",
    middlewares=(publisher_middleware,),
)
async def handler(msg):
    return msg
```

Such changes allows you two features previously unavailable

* suppress any exceptions and pas fall-back message body to publishers
* patch any outgoing message headers and other parameters

Without these features we just can't implement [Observability Middleware](https://github.com/airtai/faststream/issues/916) or any similar tool, so it is the job to be done.

Now you are free to get access at any message processing stage and we are one step closer to the framework we would like to create!

* Update Release Notes for 0.5.0rc0 by @faststream-release-notes-updater in https://github.com/airtai/faststream/pull/1347
* Generate docs and linter fixes by @davorrunje in https://github.com/airtai/faststream/pull/1348
* Fix types by @davorrunje in https://github.com/airtai/faststream/pull/1349
* chore: update dependencies by @Lancetnik in https://github.com/airtai/faststream/pull/1358
* feat: final middlewares by @Lancetnik in https://github.com/airtai/faststream/pull/1357


**Full Changelog**: https://github.com/airtai/faststream/compare/0.5.0rc0...0.5.0rc2

## 0.5.0rc0

### What's Changed

This is the biggest change since the creation of FastStream. We have completely refactored the entire package, changing the object registration mechanism, message processing pipeline, and application lifecycle. However, you won't even notice it—we've preserved all public APIs from breaking changes. The only feature not compatible with the previous code is the new middleware.

This is still an RC (Release Candidate) for you to test before the stable release. You can manually install it in your project:

```console
pip install faststream==0.5.0rc0
```

We look forward to your feedback!

New features:

1. `await FastStream.stop()` method and `StopApplication` exception to stop a `FastStream` worker are added.

2. `broker.subscriber()` and `router.subscriber()` functions now return a `Subscriber` object you can use later.

```python
subscriber = broker.subscriber("test")

@subscriber(filter = lambda msg: msg.content_type == "application/json")
async def handler(msg: dict[str, Any]):
    ...

@subscriber()
async def handler(msg: dict[str, Any]):
    ...
 ```

This is the preferred syntax for [filtering](https://faststream.airt.ai/latest/getting-started/subscription/filtering/) now (the old one will be removed in `0.6.0`)

 3. The `router.publisher()` function now returns the correct `Publisher` object you can use later (after broker startup).

 ```python
 publisher = router.publisher("test")

 @router.subscriber("in")
 async def handler():
     await publisher.publish("msg")
 ```

 (Until `0.5.0` you could use it in this way with `broker.publisher` only)

 4. A list of `middlewares` can be passed to a `broker.publisher` as well:

 ```python
 broker = Broker(..., middlewares=())

 @broker.subscriber(..., middlewares=())
 @broker.publisher(..., middlewares=())  # new feature
 async def handler():
     ...
 ```

5. Broker-level middlewares now affect all ways to publish a message, so you can encode application outgoing messages here.

6. ⚠️ BREAKING CHANGE ⚠️ : both `subscriber` and `publisher` middlewares should be async context manager type

```python
from contextlib import asynccontextmanager

@asynccontextmanager
async def subscriber_middleware(msg_body):
    yield msg_body

@asynccontextmanager
async def publisher_middleware(
    msg_to_publish,
    **publish_arguments,
):
    yield msg_to_publish

@broker.subscriber("in", middlewares=(subscriber_middleware,))
@broker.publisher("out", middlewares=(publisher_middleware,))
async def handler():
    ...
```

7. A better **FastAPI** compatibility: `fastapi.BackgroundTasks` and `response_class` subscriber option are supported.

8. All `.pyi` files are removed, and explicit docstrings and methods options are added.

9. New subscribers can be registered in runtime (with an already-started broker):

```python
subscriber = broker.subscriber("dynamic")
subscriber(handler_method)
...
broker.setup_subscriber(subscriber)
await subscriber.start()
...
await subscriber.close()
```

10. `faststream[docs]` distribution is removed.

* Update Release Notes for 0.4.7 by @faststream-release-notes-updater in https://github.com/airtai/faststream/pull/1295
* 1129 - Create a publish command for the CLI by @MRLab12 in https://github.com/airtai/faststream/pull/1151
* Chore: packages upgraded by @davorrunje in https://github.com/airtai/faststream/pull/1306
* docs: fix typos by @omahs in https://github.com/airtai/faststream/pull/1309
* chore: update dependencies by @Lancetnik in https://github.com/airtai/faststream/pull/1323
* docs: fix misc by @Lancetnik in https://github.com/airtai/faststream/pull/1324
* docs (#1327): correct RMQ exchanges behavior by @Lancetnik in https://github.com/airtai/faststream/pull/1328
* fix: typer 0.12 exclude by @Lancetnik in https://github.com/airtai/faststream/pull/1341
* 0.5.0 by @Lancetnik in https://github.com/airtai/faststream/pull/1326
* close #1103
* close #840
* fix #690
* fix #1206
* fix #1227
* close #568
* close #1303
* close #1287
* feat #607

### New Contributors

* @MRLab12 made their first contribution in https://github.com/airtai/faststream/pull/1151
* @omahs made their first contribution in https://github.com/airtai/faststream/pull/1309

**Full Changelog**: https://github.com/airtai/faststream/compare/0.4.7...0.5.0rc0


## 0.4.7

### What's Changed

* Update Release Notes for 0.4.6 by @faststream-release-notes-updater in [#1286](https://github.com/airtai/faststream/pull/1286){.external-link target="_blank"}
* fix (#1263): correct nested discriminator msg type AsyncAPI schema by [@Lancetnik](https://github.com/Lancetnik){.external-link target="_blank"} in [#1288](https://github.com/airtai/faststream/pull/1288){.external-link target="_blank"}
* docs: add `apply_types` warning notice to subscription/index.md by [@Lancetnik](https://github.com/Lancetnik){.external-link target="_blank"} in [#1291](https://github.com/airtai/faststream/pull/1291){.external-link target="_blank"}
* chore: fixed nats-py version by [@Lancetnik](https://github.com/Lancetnik){.external-link target="_blank"} in [#1294](https://github.com/airtai/faststream/pull/1294){.external-link target="_blank"}

**Full Changelog**: [#0.4.6...0.4.7](https://github.com/airtai/faststream/compare/0.4.6...0.4.7){.external-link target="_blank"}

## 0.4.6

### What's Changed
* Add poll in confluent producer to fix BufferError by [@kumaranvpl](https://github.com/kumaranvpl){.external-link target="_blank"} in [#1277](https://github.com/airtai/faststream/pull/1277){.external-link target="_blank"}
* Cover confluent asyncapi tests by [@kumaranvpl](https://github.com/kumaranvpl){.external-link target="_blank"} in [#1279](https://github.com/airtai/faststream/pull/1279){.external-link target="_blank"}
* chore: bump package versions by [@davorrunje](https://github.com/davorrunje){.external-link target="_blank"} in [#1285](https://github.com/airtai/faststream/pull/1285){.external-link target="_blank"}


**Full Changelog**: [#0.4.5...0.4.6](https://github.com/airtai/faststream/compare/0.4.5...0.4.6){.external-link target="_blank"}

## 0.4.5

### What's Changed
* Update Release Notes for 0.4.4 by @faststream-release-notes-updater in [#1260](https://github.com/airtai/faststream/pull/1260){.external-link target="_blank"}
* Removed unused pytest dependency from redis/schemas.py by [@ashambalev](https://github.com/ashambalev){.external-link target="_blank"} in [#1261](https://github.com/airtai/faststream/pull/1261){.external-link target="_blank"}
* chore: bumped package versions by [@davorrunje](https://github.com/davorrunje){.external-link target="_blank"} in [#1270](https://github.com/airtai/faststream/pull/1270){.external-link target="_blank"}
* fix (#1263): correct AsyncAPI schema in discriminator case by [@Lancetnik](https://github.com/Lancetnik){.external-link target="_blank"} in [#1272](https://github.com/airtai/faststream/pull/1272){.external-link target="_blank"}

### New Contributors
* [@ashambalev](https://github.com/ashambalev){.external-link target="_blank"} made their first contribution in [#1261](https://github.com/airtai/faststream/pull/1261){.external-link target="_blank"}

**Full Changelog**: [#0.4.4...0.4.5](https://github.com/airtai/faststream/compare/0.4.4...0.4.5){.external-link target="_blank"}

## 0.4.4

### What's Changed

Add RedisStream batch size option

```python
@broker.subscriber(stream=StreamSub("input", batch=True, max_records=3))
async def on_input_data(msgs: list[str]):
    assert len(msgs) <= 3
```

* Update Release Notes for 0.4.3 by @faststream-release-notes-updater in [#1247](https://github.com/airtai/faststream/pull/1247){.external-link target="_blank"}
* docs: add manual run section by [@Lancetnik](https://github.com/Lancetnik){.external-link target="_blank"} in [#1249](https://github.com/airtai/faststream/pull/1249){.external-link target="_blank"}
* feat (#1252): respect Redis StreamSub last_id with consumer group by [@Lancetnik](https://github.com/Lancetnik){.external-link target="_blank"} in [#1256](https://github.com/airtai/faststream/pull/1256){.external-link target="_blank"}
* fix: correct Redis consumer group behavior by [@Lancetnik](https://github.com/Lancetnik){.external-link target="_blank"} in [#1258](https://github.com/airtai/faststream/pull/1258){.external-link target="_blank"}
* feat: add Redis Stream max_records option by [@Lancetnik](https://github.com/Lancetnik){.external-link target="_blank"} in [#1259](https://github.com/airtai/faststream/pull/1259){.external-link target="_blank"}


**Full Changelog**: [#0.4.3...0.4.4](https://github.com/airtai/faststream/compare/0.4.3...0.4.4){.external-link target="_blank"}

## 0.4.3

### What's Changed

Allow to specify **Redis Stream** maxlen option in publisher:

```python
@broker.publisher(stream=StreamSub("Output", max_len=10))
async def on_input_data():
    ....
```

* chore: bump version by [@Lancetnik](https://github.com/Lancetnik){.external-link target="_blank"} in [#1198](https://github.com/airtai/faststream/pull/1198){.external-link target="_blank"}
* Update Release Notes for 0.4.2 by @faststream-release-notes-updater in [#1199](https://github.com/airtai/faststream/pull/1199){.external-link target="_blank"}
* Add missing API documentation for apply_pattern by [@kumaranvpl](https://github.com/kumaranvpl){.external-link target="_blank"} in [#1201](https://github.com/airtai/faststream/pull/1201){.external-link target="_blank"}
* chore: polishing by [@davorrunje](https://github.com/davorrunje){.external-link target="_blank"} in [#1203](https://github.com/airtai/faststream/pull/1203){.external-link target="_blank"}
* Comment out retry and timeout in a confluent test by [@kumaranvpl](https://github.com/kumaranvpl){.external-link target="_blank"} in [#1207](https://github.com/airtai/faststream/pull/1207){.external-link target="_blank"}
* Commit offsets only if auto_commit is True by [@kumaranvpl](https://github.com/kumaranvpl){.external-link target="_blank"} in [#1208](https://github.com/airtai/faststream/pull/1208){.external-link target="_blank"}
* Add a CI job to check for missed docs changes by [@kumaranvpl](https://github.com/kumaranvpl){.external-link target="_blank"} in [#1217](https://github.com/airtai/faststream/pull/1217){.external-link target="_blank"}
* fix: inconsistent NATS publisher signature by [@Lancetnik](https://github.com/Lancetnik){.external-link target="_blank"} in [#1218](https://github.com/airtai/faststream/pull/1218){.external-link target="_blank"}
* Upgrade packages by [@davorrunje](https://github.com/davorrunje){.external-link target="_blank"} in [#1226](https://github.com/airtai/faststream/pull/1226){.external-link target="_blank"}
* chore: bump dawidd6/action-download-artifact from 3.0.0 to 3.1.1 by [@dependabot](https://github.com/dependabot){.external-link target="_blank"} in [#1239](https://github.com/airtai/faststream/pull/1239){.external-link target="_blank"}
* chore: bump dependencies by [@Lancetnik](https://github.com/Lancetnik){.external-link target="_blank"} in [#1246](https://github.com/airtai/faststream/pull/1246){.external-link target="_blank"}
* feat (#1235): StreamSub maxlen parameter by [@Lancetnik](https://github.com/Lancetnik){.external-link target="_blank"} in [#1245](https://github.com/airtai/faststream/pull/1245){.external-link target="_blank"}
* fix (#1234): correct FastAPI path passing, fix typehints by [@Lancetnik](https://github.com/Lancetnik){.external-link target="_blank"} in [#1236](https://github.com/airtai/faststream/pull/1236){.external-link target="_blank"}
* fix (#1231): close RMQ while reconnecting by [@Lancetnik](https://github.com/Lancetnik){.external-link target="_blank"} in [#1238](https://github.com/airtai/faststream/pull/1238){.external-link target="_blank"}


**Full Changelog**: [#0.4.2...0.4.3](https://github.com/airtai/faststream/compare/0.4.2...0.4.3){.external-link target="_blank"}

## 0.4.2

### What's Changed

#### Bug fixes

* fix: correct RMQ Topic testing routing by [@Lancetnik](https://github.com/Lancetnik){.external-link target="_blank"} in [#1196](https://github.com/airtai/faststream/pull/1196){.external-link target="_blank"}
* fix #1191: correct RMQ ssl default port by [@Lancetnik](https://github.com/Lancetnik){.external-link target="_blank"} in [#1195](https://github.com/airtai/faststream/pull/1195){.external-link target="_blank"}
* fix #1143: ignore Depends in AsyncAPI by [@Lancetnik](https://github.com/Lancetnik){.external-link target="_blank"} in [#1197](https://github.com/airtai/faststream/pull/1197){.external-link target="_blank"}


**Full Changelog**: [#0.4.1...0.4.2](https://github.com/airtai/faststream/compare/0.4.1...0.4.2){.external-link target="_blank"}

## 0.4.1

### What's Changed

#### Bug fixes

* Fix: use FastAPI overrides in subscribers by [@Lancetnik](https://github.com/Lancetnik){.external-link target="_blank"} in [#1189](https://github.com/airtai/faststream/pull/1189){.external-link target="_blank"}
* Handle confluent consumer commit failure by [@kumaranvpl](https://github.com/kumaranvpl){.external-link target="_blank"} in [#1193](https://github.com/airtai/faststream/pull/1193){.external-link target="_blank"}

#### Documentation

* Include Confluent in home and features pages by [@kumaranvpl](https://github.com/kumaranvpl){.external-link target="_blank"} in [#1186](https://github.com/airtai/faststream/pull/1186){.external-link target="_blank"}
* Use pydantic model for publishing in docs example by [@kumaranvpl](https://github.com/kumaranvpl){.external-link target="_blank"} in [#1187](https://github.com/airtai/faststream/pull/1187){.external-link target="_blank"}


**Full Changelog**: [#0.4.0...0.4.1](https://github.com/airtai/faststream/compare/0.4.0...0.4.1){.external-link target="_blank"}

## 0.4.0

### What's Changed

This release adds support for the [Confluent's Python Client for Apache Kafka (TM)](https://github.com/confluentinc/confluent-kafka-python). Confluent's Python Client for Apache Kafka does not support natively `async` functions and its integration with modern async-based services is a bit trickier. That was the reason why our initial supported by Kafka broker used [aiokafka](https://github.com/aio-libs/aiokafka). However, that choice was a less fortunate one as it is as well maintained as the Confluent version. After receiving numerous requests, we finally decided to bite the bullet and create an `async` wrapper around Confluent's Python Client and add full support for it in FastStream.

If you want to try it out, install it first with:
```sh
pip install "faststream[confluent]>=0.4.0"
```

To connect to Kafka using the FastStream KafkaBroker module, follow these steps:

1. Initialize the KafkaBroker instance: Start by initializing a KafkaBroker instance with the necessary configuration, including Kafka broker address.

2. Create your processing logic: Write a function that will consume the incoming messages in the defined format and produce a response to the defined topic

3. Decorate your processing function: To connect your processing function to the desired Kafka topics you need to decorate it with `@broker.subscriber(...)` and `@broker.publisher(...)` decorators. Now, after you start your application, your processing function will be called whenever a new message in the subscribed topic is available and produce the function return value to the topic defined in the publisher decorator.

Here's a simplified code example demonstrating how to establish a connection to Kafka using FastStream's KafkaBroker module:

```python
from faststream import FastStream
from faststream.confluent import KafkaBroker

broker = KafkaBroker("localhost:9092")
app = FastStream(broker)

@broker.subscriber("in-topic")
@broker.publisher("out-topic")
async def handle_msg(user: str, user_id: int) -> str:
    return f"User: {user_id} - {user} registered"
```

For more information, please visit the documentation at:

https://faststream.airt.ai/latest/confluent/

#### List of Changes

* Update Release Notes for 0.3.13 by @faststream-release-notes-updater in https://github.com/airtai/faststream/pull/1119
* docs: close #1125 by @Lancetnik in https://github.com/airtai/faststream/pull/1126
* Add support for confluent python lib by @kumaranvpl in https://github.com/airtai/faststream/pull/1042
* Update tutorial docs to include confluent code examples by @kumaranvpl in https://github.com/airtai/faststream/pull/1131
* Add installation instructions for confluent by @kumaranvpl in https://github.com/airtai/faststream/pull/1132
* Update Release Notes for 0.4.0rc0 by @faststream-release-notes-updater in https://github.com/airtai/faststream/pull/1130
* chore: remove useless branch from CI by @Lancetnik in https://github.com/airtai/faststream/pull/1135
* chore: bump mkdocs-git-revision-date-localized-plugin from 1.2.1 to 1.2.2 by @dependabot in https://github.com/airtai/faststream/pull/1140
* chore: strict fast-depends version by @Lancetnik in https://github.com/airtai/faststream/pull/1145
* chore: update copyright by @Lancetnik in https://github.com/airtai/faststream/pull/1144
* fix: correct Windows shutdown by @Lancetnik in https://github.com/airtai/faststream/pull/1148
* docs: fix typo by @saroz014 in https://github.com/airtai/faststream/pull/1154
* Middleware Document Syntax Error by @SepehrBazyar in https://github.com/airtai/faststream/pull/1156
* fix: correct FastAPI Context type hints by @Lancetnik in https://github.com/airtai/faststream/pull/1155
* Fix bug which results in lost confluent coverage report by @kumaranvpl in https://github.com/airtai/faststream/pull/1160
* Fix failing ack tests for confluent by @kumaranvpl in https://github.com/airtai/faststream/pull/1166
* Update version to 0.4.0 and update docs by @kumaranvpl in https://github.com/airtai/faststream/pull/1171
* feat #1180: add StreamRouter.on_broker_shutdown hook by @Lancetnik in https://github.com/airtai/faststream/pull/1182
* Fix bug - using old upload-artifact version by @kumaranvpl in https://github.com/airtai/faststream/pull/1183
* Release 0.4.0 by @davorrunje in https://github.com/airtai/faststream/pull/1184

### New Contributors
* @saroz014 made their first contribution in https://github.com/airtai/faststream/pull/1154

**Full Changelog**: https://github.com/airtai/faststream/compare/0.3.13...0.4.0

## 0.4.0rc0

### What's Changed

This is a **preview version** of 0.4.0 release introducing support for Confluent-based Kafka broker.

Here's a simplified code example demonstrating how to establish a connection to Kafka using FastStream's KafkaBroker module:
```python
from faststream import FastStream
from faststream.confluent import KafkaBroker

broker = KafkaBroker("localhost:9092")
app = FastStream(broker)

@broker.subscriber("in-topic")
@broker.publisher("out-topic")
async def handle_msg(user: str, user_id: int) -> str:
    return f"User: {user_id} - {user} registered"
```

#### Changes

* Add support for confluent python lib by [@kumaranvpl](https://github.com/kumaranvpl){.external-link target="_blank"} in [#1042](https://github.com/airtai/faststream/pull/1042){.external-link target="_blank"}


**Full Changelog**: [#0.3.13...0.4.0rc0](https://github.com/airtai/faststream/compare/0.3.13...0.4.0rc0){.external-link target="_blank"}

## 0.3.13

### What's Changed

#### New features

* New shutdown logic by [@Lancetnik](https://github.com/Lancetnik){.external-link target="_blank"} in [#1117](https://github.com/airtai/faststream/pull/1117){.external-link target="_blank"}

#### Bug fixes

* Fix minor typos in documentation and code  by [@mj0nez](https://github.com/mj0nez){.external-link target="_blank"} in [#1116](https://github.com/airtai/faststream/pull/1116){.external-link target="_blank"}

### New Contributors
* [@mj0nez](https://github.com/mj0nez){.external-link target="_blank"} made their first contribution in [#1116](https://github.com/airtai/faststream/pull/1116){.external-link target="_blank"}

**Full Changelog**: [#0.3.12...0.3.13](https://github.com/airtai/faststream/compare/0.3.12...0.3.13){.external-link target="_blank"}

## 0.3.12

### What's Changed

#### Bug fixes

* fix (#1110): correct RMQ Topic pattern test publish by [@Lancetnik](https://github.com/Lancetnik){.external-link target="_blank"} in [#1112](https://github.com/airtai/faststream/pull/1112){.external-link target="_blank"}

#### Misc

* chore: upgraded packages, black replaced with ruff format by [@davorrunje](https://github.com/davorrunje){.external-link target="_blank"} in [#1097](https://github.com/airtai/faststream/pull/1097){.external-link target="_blank"}
* chore: upgraded packages by [@davorrunje](https://github.com/davorrunje){.external-link target="_blank"} in [#1111](https://github.com/airtai/faststream/pull/1111){.external-link target="_blank"}


**Full Changelog**: [#0.3.11...0.3.12](https://github.com/airtai/faststream/compare/0.3.11...0.3.12){.external-link target="_blank"}

## 0.3.11

### What's Changed

NATS concurrent subscriber:

By default,  NATS subscriber consumes messages with a block per subject. So, you can't process multiple messages from the same subject at the same time. But, with the `broker.subscriber(..., max_workers=...)` option, you can! It creates an async tasks pool to consume multiple messages from the same subject and allows you to process them concurrently!

```python
from faststream import FastStream
from faststream.nats import NatsBroker

broker = NatsBroker()
app = FastStream()

@broker.subscriber("test-subject", max_workers=10)
async def handler(...):
   """Can process up to 10 messages in the same time."""
```

* Update Release Notes for 0.3.10 by @faststream-release-notes-updater in [#1091](https://github.com/airtai/faststream/pull/1091){.external-link target="_blank"}
* fix (#1100): FastAPI 0.106 compatibility by [@Lancetnik](https://github.com/Lancetnik){.external-link target="_blank"} in [#1102](https://github.com/airtai/faststream/pull/1102){.external-link target="_blank"}

**Full Changelog**: [#0.3.10...0.3.11](https://github.com/airtai/faststream/compare/0.3.10...0.3.11){.external-link target="_blank"}

## 0.3.10

### What's Changed

#### New features

* feat: Context initial option by [@Lancetnik](https://github.com/Lancetnik){.external-link target="_blank"} in [#1086](https://github.com/airtai/faststream/pull/1086){.external-link target="_blank"}

#### Bug fixes

* fix (#1087): add app_dir option to docs serve/gen commands by [@Lancetnik](https://github.com/Lancetnik){.external-link target="_blank"} in [#1088](https://github.com/airtai/faststream/pull/1088){.external-link target="_blank"}

#### Documentation

* docs: add Context initial section by [@Lancetnik](https://github.com/Lancetnik){.external-link target="_blank"} in [#1089](https://github.com/airtai/faststream/pull/1089){.external-link target="_blank"}

#### Other

* chore: linting by [@davorrunje](https://github.com/davorrunje){.external-link target="_blank"} in [#1081](https://github.com/airtai/faststream/pull/1081){.external-link target="_blank"}
* chore: delete accidentally added .bak file by [@kumaranvpl](https://github.com/kumaranvpl){.external-link target="_blank"} in [#1085](https://github.com/airtai/faststream/pull/1085){.external-link target="_blank"}

**Full Changelog**: [#0.3.9...0.3.10](https://github.com/airtai/faststream/compare/0.3.9...0.3.10){.external-link target="_blank"}

## 0.3.9

### What's Changed

#### Bug fixes:

* fix (#1082): correct NatsTestClient stream publisher by [@Lancetnik](https://github.com/Lancetnik){.external-link target="_blank"} in [#1083](https://github.com/airtai/faststream/pull/1083){.external-link target="_blank"}

#### Chore:

* chore: adding pragmas for detect-secrets by [@davorrunje](https://github.com/davorrunje){.external-link target="_blank"} in [#1080](https://github.com/airtai/faststream/pull/1080){.external-link target="_blank"}


**Full Changelog**: [#0.3.8...0.3.9](https://github.com/airtai/faststream/compare/0.3.8...0.3.9){.external-link target="_blank"}

## 0.3.8

### What's Changed

* bug: Fix `faststream.redis.fastapi.RedisRouter` stream and list subscription
* bug: Fix `TestNatsClient` with `batch=True`
* chore: add citation file by [@Lancetnik](https://github.com/Lancetnik){.external-link target="_blank"} in [#1061](https://github.com/airtai/faststream/pull/1061){.external-link target="_blank"}
* docs: remove pragma comments by [@Lancetnik](https://github.com/Lancetnik){.external-link target="_blank"} in [#1063](https://github.com/airtai/faststream/pull/1063){.external-link target="_blank"}
* docs: update README by [@Lancetnik](https://github.com/Lancetnik){.external-link target="_blank"} in [#1064](https://github.com/airtai/faststream/pull/1064){.external-link target="_blank"}
* chore: increase rate limit and max connections by [@kumaranvpl](https://github.com/kumaranvpl){.external-link target="_blank"} in [#1070](https://github.com/airtai/faststream/pull/1070){.external-link target="_blank"}
* chore: packages updated by [@davorrunje](https://github.com/davorrunje){.external-link target="_blank"} in [#1076](https://github.com/airtai/faststream/pull/1076){.external-link target="_blank"}
* tests (#570): cover docs by [@Lancetnik](https://github.com/Lancetnik){.external-link target="_blank"} in [#1077](https://github.com/airtai/faststream/pull/1077){.external-link target="_blank"}

**Full Changelog**: [#0.3.7...0.3.8](https://github.com/airtai/faststream/compare/0.3.7...0.3.8){.external-link target="_blank"}

## 0.3.7

### What's Changed

* feat (#974): add FastAPI Context by [@Lancetnik](https://github.com/Lancetnik){.external-link target="_blank"} in [#1060](https://github.com/airtai/faststream/pull/1060){.external-link target="_blank"}
* chore: update pre-commit by [@davorrunje](https://github.com/davorrunje){.external-link target="_blank"} in [#1058](https://github.com/airtai/faststream/pull/1058){.external-link target="_blank"}

Support regular FastStream Context with FastAPI plugin

```python
from fastapi import FastAPI
from faststream.redis.fastapi import RedisRouter, Logger

router = RedisRouter()

@router.subscriber("test")
async def handler(msg, logger: Logger):
    logger.info(msg)

app = FastAPI(lifespan=router.lifespan_context)
app.include_router(router)
```

**Full Changelog**: [#0.3.6...0.3.7](https://github.com/airtai/faststream/compare/0.3.6...0.3.7){.external-link target="_blank"}

## 0.3.6

### What's Changed

* chore: correct update release CI by [@Lancetnik](https://github.com/Lancetnik){.external-link target="_blank"} in [#1050](https://github.com/airtai/faststream/pull/1050){.external-link target="_blank"}
* Update Release Notes for main by [@faststream](https://github.com/faststream){.external-link target="_blank"}-release-notes-updater in [#1051](https://github.com/airtai/faststream/pull/1051){.external-link target="_blank"}
* chore: fix building docs script by [@davorrunje](https://github.com/davorrunje){.external-link target="_blank"} in [#1055](https://github.com/airtai/faststream/pull/1055){.external-link target="_blank"}
* 0.3.6 by [@Lancetnik](https://github.com/Lancetnik){.external-link target="_blank"} in [#1056](https://github.com/airtai/faststream/pull/1056){.external-link target="_blank"}
  * bug: remove `packaging` dependency
  * bug: correct **FastAPI** batch consuming
  * docs: add search meta to all pages
  * docs: polish all pages styles, fix typos
  * chore: add ruff rule to check print

**Full Changelog**: [#0.3.5...0.3.6](https://github.com/airtai/faststream/compare/0.3.5...0.3.6){.external-link target="_blank"}

## 0.3.5

### What's Changed

A large update by [@Lancetnik](https://github.com/Lancetnik){.external-link target="_blank"} in [#1048](https://github.com/airtai/faststream/pull/1048){.external-link target="_blank"}

Provides with the ability to setup `graceful_timeout` to wait for consumed messages processed correctly before application shutdown - `#!python Broker(graceful_timeout=30.0)` (waits up to `#!python 30` seconds)

* allows to get access to `#!python context.get_local("message")` from **FastAPI** plugin
* docs: fix Avro custom serialization example
* docs: add KafkaBroker `publish_batch` notice
* docs: add RabbitMQ security page
* fix: respect retry attempts with `NackMessage` exception
* test Kafka nack and reject behavior
* bug: fix import error with anyio version 4.x by [@davorrunje](https://github.com/davorrunje){.external-link target="_blank"} in [#1049](https://github.com/airtai/faststream/pull/1049){.external-link target="_blank"}

**Full Changelog**: [#0.3.4...0.3.5](https://github.com/airtai/faststream/compare/0.3.4...0.3.5){.external-link target="_blank"}

## 0.3.4

### What's Changed

#### Features:

* feat: add support for anyio 4.x by [@davorrunje](https://github.com/davorrunje){.external-link target="_blank"} in [#1044](https://github.com/airtai/faststream/pull/1044){.external-link target="_blank"}

#### Documentation

* docs: add multiple FastAPI routers section by [@Lancetnik](https://github.com/Lancetnik){.external-link target="_blank"} in [#1041](https://github.com/airtai/faststream/pull/1041){.external-link target="_blank"}

#### Chore

* chore: updated release notes by [@davorrunje](https://github.com/davorrunje){.external-link target="_blank"} in [#1040](https://github.com/airtai/faststream/pull/1040){.external-link target="_blank"}
* chore: use Github App to generate token for release notes PR by [@kumaranvpl](https://github.com/kumaranvpl){.external-link target="_blank"} in [#1043](https://github.com/airtai/faststream/pull/1043){.external-link target="_blank"}

**Full Changelog**: [#0.3.3...0.3.4](https://github.com/airtai/faststream/compare/0.3.3...0.3.4){.external-link target="_blank"}

## 0.3.3

### What's Changed

Features:

* feat: add support for Python 3.12 by [@davorrunje](https://github.com/davorrunje){.external-link target="_blank"} in [#1034](https://github.com/airtai/faststream/pull/1034){.external-link target="_blank"}

Chores:

* chore: updated release notes and upgraded packages by [@davorrunje](https://github.com/davorrunje){.external-link target="_blank"} in [#1029](https://github.com/airtai/faststream/pull/1029){.external-link target="_blank"}

**Full Changelog**: [#0.3.2...0.3.3](https://github.com/airtai/faststream/compare/0.3.2...0.3.3){.external-link target="_blank"}

## 0.3.2

### What's Changed

#### New features:

* feat: add Redis security configuration by [@sternakt](https://github.com/sternakt){.external-link target="_blank"} and [@Lancetnik](https://github.com/Lancetnik){.external-link target="_blank"} in [#1025](https://github.com/airtai/faststream/pull/1025){.external-link target="_blank"}
* feat: add list of Messages NATS PullSub by [@SepehrBazyar](https://github.com/SepehrBazyar){.external-link target="_blank"} in [#1023](https://github.com/airtai/faststream/pull/1023){.external-link target="_blank"}

#### Chore:

* chore: polishing by [@davorrunje](https://github.com/davorrunje){.external-link target="_blank"} in [#1016](https://github.com/airtai/faststream/pull/1016){.external-link target="_blank"}
* chore: update release notes by [@davorrunje](https://github.com/davorrunje){.external-link target="_blank"} in [#1017](https://github.com/airtai/faststream/pull/1017){.external-link target="_blank"}
* chore: bump pytest-asyncio from 0.21.1 to 0.23.2 by [@dependabot](https://github.com/dependabot){.external-link target="_blank"} in [#1019](https://github.com/airtai/faststream/pull/1019){.external-link target="_blank"}
* chore: bump semgrep from 1.50.0 to 1.51.0 by [@dependabot](https://github.com/dependabot){.external-link target="_blank"} in [#1018](https://github.com/airtai/faststream/pull/1018){.external-link target="_blank"}
* chore: add pull_request permission to workflow by [@kumaranvpl](https://github.com/kumaranvpl){.external-link target="_blank"} in [#1022](https://github.com/airtai/faststream/pull/1022){.external-link target="_blank"}


**Full Changelog**: [#0.3.1...0.3.2](https://github.com/airtai/faststream/compare/0.3.1...0.3.2){.external-link target="_blank"}

## 0.3.1

### What's Changed

Features:

* feat: added reply-to delivery mode for RabbitMQ by [@Lancetnik](https://github.com/Lancetnik){.external-link target="_blank"} in [#1015](https://github.com/airtai/faststream/pull/1015){.external-link target="_blank"}

Bug fixes:

* fix: non-payload information injected included in AsyncAPI docs by [@Lancetnik](https://github.com/Lancetnik){.external-link target="_blank"} in [#1015](https://github.com/airtai/faststream/pull/1015){.external-link target="_blank"}

Documentation:

* docs: fix misspelled FastDepends reference in README.md by @spectacularfailure in [#1013](https://github.com/airtai/faststream/pull/1013){.external-link target="_blank"}

### New Contributors

* @spectacularfailure made their first contribution in [#1013](https://github.com/airtai/faststream/pull/1013){.external-link target="_blank"}

**Full Changelog**: [#0.3.0...0.3.1](https://github.com/airtai/faststream/compare/0.3.0...0.3.1){.external-link target="_blank"}

## 0.3.0

### What's Changed

The main feature of the 0.3.0 release is added Redis support by [@Lancetnik](https://github.com/Lancetnik){.external-link target="_blank"} in [#1003](https://github.com/airtai/faststream/pull/1003){.external-link target="_blank"}

You can install it by the following command:

```bash
pip install "faststream[redis]"
```

Here is a little code example

```python
from faststream import FastStream, Logger
from faststream.redis import RedisBroker

broker = RedisBroker()
app = FastStream(broker)

@broker.subscriber(
    channel="test",  # or
    # list="test",     or
    # stream="test",
)
async def handle(msg: str, logger: Logger):
    logger.info(msg)
```

#### Other features

* feat: show reload directories with `--reload` flag by [@Lancetnik](https://github.com/Lancetnik){.external-link target="_blank"} in [#981](https://github.com/airtai/faststream/pull/981){.external-link target="_blank"}
* feat: implement validate and no_ack subscriber options (#926) by [@mihail8531](https://github.com/mihail8531){.external-link target="_blank"} in [#988](https://github.com/airtai/faststream/pull/988){.external-link target="_blank"}
* other features by [@Lancetnik](https://github.com/Lancetnik){.external-link target="_blank"} in [#1003](https://github.com/airtai/faststream/pull/1003){.external-link target="_blank"}
    * Improve error logs (missing CLI arguments, undefined starting)
    * Add `faststream docs serve --reload ...` option for documentation hotreload
    * Add `faststream run --reload-extension .env` option to watch by changes in such files
    * Support `faststream run -k 1 -k 2 ...` as `k=["1", "2"]` extra options
    * Add subscriber, publisher and router `include_in_schema: bool` argument to disable **AsyncAPI** render
    * remove `watchfiles` from default distribution
    * Allow create `#!python broker.publisher(...)` with already running broker
    * **FastAPI**-like lifespan `FastStream` application context manager
    * automatic `TestBroker(connect_only=...)` argument based on AST
    * add `NatsMessage.in_progress()` method

#### Testing

* test: improve coverage by [@Lancetnik](https://github.com/Lancetnik){.external-link target="_blank"} in [#983](https://github.com/airtai/faststream/pull/983){.external-link target="_blank"}

#### Documentation

* docs: fix module name in NATS example by [@SepehrBazyar](https://github.com/SepehrBazyar){.external-link target="_blank"} in [#993](https://github.com/airtai/faststream/pull/993){.external-link target="_blank"}
* docs: Update docs to add  how to customize asyncapi docs by [@kumaranvpl](https://github.com/kumaranvpl){.external-link target="_blank"} in [#999](https://github.com/airtai/faststream/pull/999){.external-link target="_blank"}
* docs: polish Redis pages by [@Lancetnik](https://github.com/Lancetnik){.external-link target="_blank"} in [#1005](https://github.com/airtai/faststream/pull/1005){.external-link target="_blank"}
* docs: bump docs to the new taskiq-faststream version by [@Lancetnik](https://github.com/Lancetnik){.external-link target="_blank"} in [#1009](https://github.com/airtai/faststream/pull/1009){.external-link target="_blank"}

#### Chore

* chore: add broken link checker by [@kumaranvpl](https://github.com/kumaranvpl){.external-link target="_blank"} in [#985](https://github.com/airtai/faststream/pull/985){.external-link target="_blank"}
* chore: disable verbose in check broken links workflow by [@kumaranvpl](https://github.com/kumaranvpl){.external-link target="_blank"} in [#986](https://github.com/airtai/faststream/pull/986){.external-link target="_blank"}
* chore: add left out md files to fix broken links by [@kumaranvpl](https://github.com/kumaranvpl){.external-link target="_blank"} in [#987](https://github.com/airtai/faststream/pull/987){.external-link target="_blank"}
* chore: update mike workflow to use config by [@Lancetnik](https://github.com/Lancetnik){.external-link target="_blank"} in [#982](https://github.com/airtai/faststream/pull/982){.external-link target="_blank"}
* chore: add workflow to update release notes automatically by [@kumaranvpl](https://github.com/kumaranvpl){.external-link target="_blank"} in [#992](https://github.com/airtai/faststream/pull/992){.external-link target="_blank"}
* chore: pip packages version updated by [@davorrunje](https://github.com/davorrunje){.external-link target="_blank"} in [#998](https://github.com/airtai/faststream/pull/998){.external-link target="_blank"}
* chore: create PR to merge updated release notes by [@kumaranvpl](https://github.com/kumaranvpl){.external-link target="_blank"} in [#1004](https://github.com/airtai/faststream/pull/1004){.external-link target="_blank"}

### New Contributors
* [@SepehrBazyar](https://github.com/SepehrBazyar){.external-link target="_blank"} made their first contribution in [#993](https://github.com/airtai/faststream/pull/993){.external-link target="_blank"}
* [@mihail8531](https://github.com/mihail8531){.external-link target="_blank"} made their first contribution in [#988](https://github.com/airtai/faststream/pull/988){.external-link target="_blank"}

**Full Changelog**: [#0.2.15...0.3.0](https://github.com/airtai/faststream/compare/0.2.15...0.3.0){.external-link target="_blank"}

## 0.3.0rc0

### What's Changed

The main feature of the 0.3.x release is added Redis support by [@Lancetnik](https://github.com/Lancetnik){.external-link target="_blank"} in [#1003](https://github.com/airtai/faststream/pull/1003){.external-link target="_blank"}

You can install it manually:

```bash
pip install faststream==0.3.0rc0 && pip install "faststream[redis]"
```

#### Other features

* feat: show reload directories with `--reload` flag by [@Lancetnik](https://github.com/Lancetnik){.external-link target="_blank"} in [#981](https://github.com/airtai/faststream/pull/981){.external-link target="_blank"}
* Improve error logs (missing CLI arguments, undefined starting)
* Add `faststream docs serve --reload ...` option for documentation hotreload
* Add `faststream run --reload-extension .env` option to watch by changes in such files
* Support `faststream run -k 1 -k 2 ...` as `k=["1", "2"]` extra options
* Add subscriber, publisher and router `include_in_schema: bool` argument to disable **AsyncAPI** render
* remove `watchfiles` from default distribution
* Allow create `#!python @broker.publisher(...)` with already running broker
* **FastAPI**-like lifespan `FastStream` application context manager
* automatic `TestBroker(connect_only=...)` argument based on AST
* add `NatsMessage.in_progress()` method

#### Testing

* test: improve coverage by [@Lancetnik](https://github.com/Lancetnik){.external-link target="_blank"} in [#983](https://github.com/airtai/faststream/pull/983){.external-link target="_blank"}

#### Documentation

* docs: fix module name in NATS example by [@SepehrBazyar](https://github.com/SepehrBazyar){.external-link target="_blank"} in [#993](https://github.com/airtai/faststream/pull/993){.external-link target="_blank"}
* docs: Update docs to add  how to customize asyncapi docs by [@kumaranvpl](https://github.com/kumaranvpl){.external-link target="_blank"} in [#999](https://github.com/airtai/faststream/pull/999){.external-link target="_blank"}

#### Chore

* chore: add broken link checker by [@kumaranvpl](https://github.com/kumaranvpl){.external-link target="_blank"} in [#985](https://github.com/airtai/faststream/pull/985){.external-link target="_blank"}
* chore: disable verbose in check broken links workflow by [@kumaranvpl](https://github.com/kumaranvpl){.external-link target="_blank"} in [#986](https://github.com/airtai/faststream/pull/986){.external-link target="_blank"}
* chore: add left out md files to fix broken links by [@kumaranvpl](https://github.com/kumaranvpl){.external-link target="_blank"} in [#987](https://github.com/airtai/faststream/pull/987){.external-link target="_blank"}
* chore: update mike workflow to use config by [@Lancetnik](https://github.com/Lancetnik){.external-link target="_blank"} in [#982](https://github.com/airtai/faststream/pull/982){.external-link target="_blank"}
* chore: add workflow to update release notes automatically by [@kumaranvpl](https://github.com/kumaranvpl){.external-link target="_blank"} in [#992](https://github.com/airtai/faststream/pull/992){.external-link target="_blank"}
* chore: pip packages version updated by [@davorrunje](https://github.com/davorrunje){.external-link target="_blank"} in [#998](https://github.com/airtai/faststream/pull/998){.external-link target="_blank"}

### New Contributors

* [@SepehrBazyar](https://github.com/SepehrBazyar){.external-link target="_blank"} made their first contribution in [#993](https://github.com/airtai/faststream/pull/993){.external-link target="_blank"}

**Full Changelog**: [#0.2.15...0.3.0rc0](https://github.com/airtai/faststream/compare/0.2.15...0.3.0rc0){.external-link target="_blank"}

## 0.2.15

### What's Changed

#### Bug fixes

* fix (#972): correct Context default behavior by [@Lancetnik](https://github.com/Lancetnik){.external-link target="_blank"} in [https://github.com/airtai/faststream/pull/973](https://github.com/airtai/faststream/pull/973){.external-link target="_blank"}
* fix: correct CLI run by [@Lancetnik](https://github.com/Lancetnik){.external-link target="_blank"} in [https://github.com/airtai/faststream/pull/978](https://github.com/airtai/faststream/pull/978){.external-link target="_blank"}

#### Documentation

* docs: update readme docs link by [@Lancetnik](https://github.com/Lancetnik){.external-link target="_blank"} in [https://github.com/airtai/faststream/pull/966](https://github.com/airtai/faststream/pull/966){.external-link target="_blank"}
* docs: add a new landing page for docs by [@harishmohanraj](https://github.com/harishmohanraj){.external-link target="_blank"} in [https://github.com/airtai/faststream/pull/954](https://github.com/airtai/faststream/pull/954){.external-link target="_blank"}
* docs: Fix broken internal links by [@harishmohanraj](https://github.com/harishmohanraj){.external-link target="_blank"} in [https://github.com/airtai/faststream/pull/976](https://github.com/airtai/faststream/pull/976){.external-link target="_blank"}
* docs: use mkdocs footer by [@Lancetnik](https://github.com/Lancetnik){.external-link target="_blank"} in [https://github.com/airtai/faststream/pull/977](https://github.com/airtai/faststream/pull/977){.external-link target="_blank"}

#### Misc

* test (#957): add AsyncAPI FastAPI security test by [@Lancetnik](https://github.com/Lancetnik){.external-link target="_blank"} in [https://github.com/airtai/faststream/pull/958](https://github.com/airtai/faststream/pull/958){.external-link target="_blank"}
* test: update tests for cli utils functions by [@kumaranvpl](https://github.com/kumaranvpl){.external-link target="_blank"} in [https://github.com/airtai/faststream/pull/960](https://github.com/airtai/faststream/pull/960){.external-link target="_blank"}
* chore: update release notes for version 0.2.14 by [@kumaranvpl](https://github.com/kumaranvpl){.external-link target="_blank"} in [https://github.com/airtai/faststream/pull/961](https://github.com/airtai/faststream/pull/961){.external-link target="_blank"}
* chore: Add back deleted index file for API Reference by [@kumaranvpl](https://github.com/kumaranvpl){.external-link target="_blank"} in [https://github.com/airtai/faststream/pull/963](https://github.com/airtai/faststream/pull/963){.external-link target="_blank"}
* chore: bump dirty-equals from 0.6.0 to 0.7.1.post0 by [@dependabot](https://github.com/dependabot){.external-link target="_blank"} in [https://github.com/airtai/faststream/pull/970](https://github.com/airtai/faststream/pull/970){.external-link target="_blank"}
* chore: bump semgrep from 1.48.0 to 1.50.0 by [@dependabot](https://github.com/dependabot){.external-link target="_blank"} in [https://github.com/airtai/faststream/pull/968](https://github.com/airtai/faststream/pull/968){.external-link target="_blank"}
* chore: bump mkdocs-glightbox from 0.3.4 to 0.3.5 by [@dependabot](https://github.com/dependabot){.external-link target="_blank"} in [https://github.com/airtai/faststream/pull/967](https://github.com/airtai/faststream/pull/967){.external-link target="_blank"}
* chore: bump mkdocs-material from 9.4.8 to 9.4.10 by [@dependabot](https://github.com/dependabot){.external-link target="_blank"} in [https://github.com/airtai/faststream/pull/971](https://github.com/airtai/faststream/pull/971){.external-link target="_blank"}
* chore: bump ruff from 0.1.5 to 0.1.6 by [@dependabot](https://github.com/dependabot){.external-link target="_blank"} in [https://github.com/airtai/faststream/pull/969](https://github.com/airtai/faststream/pull/969){.external-link target="_blank"}


**Full Changelog**: [https://github.com/airtai/faststream/compare/0.2.14...0.2.15](https://github.com/airtai/faststream/compare/0.2.14...0.2.15){.external-link target="_blank"}

## 0.2.14

### What's Changed

#### Bug fixes

* fix: usage pass apps module rather than file path by [@kumaranvpl](https://github.com/kumaranvpl){.external-link target="_blank"} in [https://github.com/airtai/faststream/pull/955](https://github.com/airtai/faststream/pull/955){.external-link target="_blank"}
* fix: trigger docs deployment by [@davorrunje](https://github.com/davorrunje){.external-link target="_blank"} in [https://github.com/airtai/faststream/pull/944](https://github.com/airtai/faststream/pull/944){.external-link target="_blank"}

#### Documentation

* docs: reduce built docs size by [@Lancetnik](https://github.com/Lancetnik){.external-link target="_blank"} in [https://github.com/airtai/faststream/pull/952](https://github.com/airtai/faststream/pull/952){.external-link target="_blank"}
* docs: fix update_release script by [@Lancetnik](https://github.com/Lancetnik){.external-link target="_blank"} in [https://github.com/airtai/faststream/pull/945](https://github.com/airtai/faststream/pull/945){.external-link target="_blank"}

#### Misc

* chore: polishing by [@davorrunje](https://github.com/davorrunje){.external-link target="_blank"} in [https://github.com/airtai/faststream/pull/946](https://github.com/airtai/faststream/pull/946){.external-link target="_blank"}
* сhore: add manual publish btn to CI by [@Lancetnik](https://github.com/Lancetnik){.external-link target="_blank"} in [https://github.com/airtai/faststream/pull/950](https://github.com/airtai/faststream/pull/950){.external-link target="_blank"}
* chore: limit open dev dependency versions by [@kumaranvpl](https://github.com/kumaranvpl){.external-link target="_blank"} in [https://github.com/airtai/faststream/pull/953](https://github.com/airtai/faststream/pull/953){.external-link target="_blank"}


**Full Changelog**: [https://github.com/airtai/faststream/compare/0.2.13...0.2.14](https://github.com/airtai/faststream/compare/0.2.13...0.2.14){.external-link target="_blank"}


## 0.2.13

### What's Changed

* chore: Remove uvloop python 3.12 restriction from pyproject by [@sternakt](https://github.com/sternakt){.external-link target="_blank"} in [https://github.com/airtai/faststream/pull/914](https://github.com/airtai/faststream/pull/914){.external-link target="_blank"}
* fix: mike deploy command by [@kumaranvpl](https://github.com/kumaranvpl){.external-link target="_blank"} in [https://github.com/airtai/faststream/pull/919](https://github.com/airtai/faststream/pull/919){.external-link target="_blank"}
* chore: update dependencies by [@Lancetnik](https://github.com/Lancetnik){.external-link target="_blank"} in [https://github.com/airtai/faststream/pull/920](https://github.com/airtai/faststream/pull/920){.external-link target="_blank"}
* chore: use dev dependencies to build docs by [@Lancetnik](https://github.com/Lancetnik){.external-link target="_blank"} in [https://github.com/airtai/faststream/pull/921](https://github.com/airtai/faststream/pull/921){.external-link target="_blank"}
* chore: update packages' versions by [@davorrunje](https://github.com/davorrunje){.external-link target="_blank"} in [https://github.com/airtai/faststream/pull/937](https://github.com/airtai/faststream/pull/937){.external-link target="_blank"}
* fix: FastAPI subscriber Path support by [@Lancetnik](https://github.com/Lancetnik){.external-link target="_blank"} in [https://github.com/airtai/faststream/pull/931](https://github.com/airtai/faststream/pull/931){.external-link target="_blank"}

**Full Changelog**: [https://github.com/airtai/faststream/compare/0.2.12...0.2.13](https://github.com/airtai/faststream/compare/0.2.12...0.2.13){.external-link target="_blank"}

## 0.2.12

### What's Changed
* feat: NATS polling subscriber by [@sheldygg](https://github.com/sheldygg){.external-link target="_blank"} in [https://github.com/airtai/faststream/pull/912](https://github.com/airtai/faststream/pull/912){.external-link target="_blank"}

**Full Changelog**: [https://github.com/airtai/faststream/compare/0.2.11...0.2.12](https://github.com/airtai/faststream/compare/0.2.11...0.2.12){.external-link target="_blank"}

## 0.2.11

### What's Changed

#### Bug fixes

* fix (#910): correct pydantic enum refs resolving by [@Lancetnik](https://github.com/Lancetnik){.external-link target="_blank"} in [https://github.com/airtai/faststream/pull/911](https://github.com/airtai/faststream/pull/911){.external-link target="_blank"}

#### Documentation

* docs: update the number of lines of code referred to in the documentation by [@vvanglro](https://github.com/vvanglro){.external-link target="_blank"} in [https://github.com/airtai/faststream/pull/905](https://github.com/airtai/faststream/pull/905){.external-link target="_blank"}
* docs: add API reference in docs by [@kumaranvpl](https://github.com/kumaranvpl){.external-link target="_blank"} in [https://github.com/airtai/faststream/pull/891](https://github.com/airtai/faststream/pull/891){.external-link target="_blank"}
* docs: add release notes for version 0.2.10 by [@kumaranvpl](https://github.com/kumaranvpl){.external-link target="_blank"} in [https://github.com/airtai/faststream/pull/907](https://github.com/airtai/faststream/pull/907){.external-link target="_blank"}
* docs: detail 0.2.10 release note by [@Lancetnik](https://github.com/Lancetnik){.external-link target="_blank"} in [https://github.com/airtai/faststream/pull/908](https://github.com/airtai/faststream/pull/908){.external-link target="_blank"}
* docs: proofread and update 0.2.10 release notes by [@kumaranvpl](https://github.com/kumaranvpl){.external-link target="_blank"} in [https://github.com/airtai/faststream/pull/909](https://github.com/airtai/faststream/pull/909){.external-link target="_blank"}

### New Contributors
* [@vvanglro](https://github.com/vvanglro){.external-link target="_blank"} made their first contribution in [https://github.com/airtai/faststream/pull/905](https://github.com/airtai/faststream/pull/905){.external-link target="_blank"}

**Full Changelog**: [https://github.com/airtai/faststream/compare/0.2.10...0.2.11](https://github.com/airtai/faststream/compare/0.2.10...0.2.11){.external-link target="_blank"}

* fix (#910): correct pydantic enum refs resolving by [@Lancetnik](https://github.com/Lancetnik){.external-link target="_blank"} in [https://github.com/airtai/faststream/pull/911](https://github.com/airtai/faststream/pull/911){.external-link target="_blank"}

#### Documentation

* docs: update the number of lines of code referred to in the documentation by [@vvanglro](https://github.com/vvanglro){.external-link target="_blank"} in [https://github.com/airtai/faststream/pull/905](https://github.com/airtai/faststream/pull/905){.external-link target="_blank"}
* docs: add API reference in docs by [@kumaranvpl](https://github.com/kumaranvpl){.external-link target="_blank"} in [https://github.com/airtai/faststream/pull/891](https://github.com/airtai/faststream/pull/891){.external-link target="_blank"}
* docs: add release notes for version 0.2.10 by [@kumaranvpl](https://github.com/kumaranvpl){.external-link target="_blank"} in [https://github.com/airtai/faststream/pull/907](https://github.com/airtai/faststream/pull/907){.external-link target="_blank"}
* docs: detail 0.2.10 release note by [@Lancetnik](https://github.com/Lancetnik){.external-link target="_blank"} in [https://github.com/airtai/faststream/pull/908](https://github.com/airtai/faststream/pull/908){.external-link target="_blank"}
* docs: proofread and update 0.2.10 release notes by [@kumaranvpl](https://github.com/kumaranvpl){.external-link target="_blank"} in [https://github.com/airtai/faststream/pull/909](https://github.com/airtai/faststream/pull/909){.external-link target="_blank"}

### New Contributors
* [@vvanglro](https://github.com/vvanglro){.external-link target="_blank"} made their first contribution in [https://github.com/airtai/faststream/pull/905](https://github.com/airtai/faststream/pull/905){.external-link target="_blank"}

**Full Changelog**: [https://github.com/airtai/faststream/compare/0.2.10...0.2.11](https://github.com/airtai/faststream/compare/0.2.10...0.2.11){.external-link target="_blank"}

## 0.2.10

### What's Changed

Now, you can hide your connection secrets in the **AsyncAPI** schema by manually setting up the server URL:

```python
broker = RabbitBroker(
    "amqp://guest:guest@localhost:5672/",  # Connection URL
    asyncapi_url="amqp://****:****@localhost:5672/",  # Public schema URL
)
```

Additionally, the **RabbitMQ AsyncAPI** schema has been improved, adding support for `faststream.security`, and the connection scheme is now defined automatically.

**RabbitMQ** connection parameters are now merged, allowing you to define the main connection data as a URL string and customize it using kwargs:

```python
broker = RabbitBroker(
    "amqp://guest:guest@localhost:5672/",
    host="127.0.0.1",
)

# amqp://guest:guest@127.0.0.1:5672/ - The final URL
```
* A more suitable `faststream.security` import instead of `faststream.broker.security`
* chore: add release notes for 0.2.9 by [@kumaranvpl](https://github.com/kumaranvpl){.external-link target="_blank"} in [https://github.com/airtai/faststream/pull/894](https://github.com/airtai/faststream/pull/894){.external-link target="_blank"}
* chore: upgrade packages by [@davorrunje](https://github.com/davorrunje){.external-link target="_blank"} in [https://github.com/airtai/faststream/pull/901](https://github.com/airtai/faststream/pull/901){.external-link target="_blank"}
* chore: use js redirect and redirect to version by [@kumaranvpl](https://github.com/kumaranvpl){.external-link target="_blank"} in [https://github.com/airtai/faststream/pull/902](https://github.com/airtai/faststream/pull/902){.external-link target="_blank"}
* feat: add `asyncapi_url` broker arg by [@Lancetnik](https://github.com/Lancetnik){.external-link target="_blank"} in [https://github.com/airtai/faststream/pull/903](https://github.com/airtai/faststream/pull/903){.external-link target="_blank"}

**Full Changelog**: [https://github.com/airtai/faststream/compare/0.2.9...0.2.10](https://github.com/airtai/faststream/compare/0.2.9...0.2.10){.external-link target="_blank"}

## 0.2.9

### What's Changed
* docs: fix grammatical errors in README.md by [@JanumalaAkhilendra](https://github.com/JanumalaAkhilendra){.external-link target="_blank"} in [https://github.com/airtai/faststream/pull/880](https://github.com/airtai/faststream/pull/880){.external-link target="_blank"}
* chore: update release notes by [@davorrunje](https://github.com/davorrunje){.external-link target="_blank"} in [https://github.com/airtai/faststream/pull/881](https://github.com/airtai/faststream/pull/881){.external-link target="_blank"}
* docs: use meta tag for redirect by [@kumaranvpl](https://github.com/kumaranvpl){.external-link target="_blank"} in [https://github.com/airtai/faststream/pull/886](https://github.com/airtai/faststream/pull/886){.external-link target="_blank"}
* chore: semgrep upgrade by [@davorrunje](https://github.com/davorrunje){.external-link target="_blank"} in [https://github.com/airtai/faststream/pull/888](https://github.com/airtai/faststream/pull/888){.external-link target="_blank"}
* docs: update README.md by [@bhargavshirin](https://github.com/bhargavshirin){.external-link target="_blank"} in [https://github.com/airtai/faststream/pull/889](https://github.com/airtai/faststream/pull/889){.external-link target="_blank"}
* fix (#892): use normalized subjects in NATS streams by [@Lancetnik](https://github.com/Lancetnik){.external-link target="_blank"} in [https://github.com/airtai/faststream/pull/893](https://github.com/airtai/faststream/pull/893){.external-link target="_blank"}

### New Contributors
* [@JanumalaAkhilendra](https://github.com/JanumalaAkhilendra){.external-link target="_blank"} made their first contribution in [https://github.com/airtai/faststream/pull/880](https://github.com/airtai/faststream/pull/880){.external-link target="_blank"}
* [@bhargavshirin](https://github.com/bhargavshirin){.external-link target="_blank"} made their first contribution in [https://github.com/airtai/faststream/pull/889](https://github.com/airtai/faststream/pull/889){.external-link target="_blank"}

**Full Changelog**: [https://github.com/airtai/faststream/compare/0.2.8...0.2.9](https://github.com/airtai/faststream/compare/0.2.8...0.2.9){.external-link target="_blank"}

## 0.2.8

### What's Changed
* fix: FASTAPI_V2 always True by [@shepilov](https://github.com/shepilov){.external-link target="_blank"}-vladislav in [https://github.com/airtai/faststream/pull/877](https://github.com/airtai/faststream/pull/877){.external-link target="_blank"}
* feat: better RMQ AsyncAPI by [@Lancetnik](https://github.com/Lancetnik){.external-link target="_blank"} in [https://github.com/airtai/faststream/pull/879](https://github.com/airtai/faststream/pull/879){.external-link target="_blank"}

### New Contributors
* [@shepilov](https://github.com/shepilov){.external-link target="_blank"}-vladislav made their first contribution in [https://github.com/airtai/faststream/pull/877](https://github.com/airtai/faststream/pull/877){.external-link target="_blank"}

**Full Changelog**: [https://github.com/airtai/faststream/compare/0.2.7...0.2.8](https://github.com/airtai/faststream/compare/0.2.7...0.2.8){.external-link target="_blank"}


## 0.2.7

### What's Changed
* fix: ImportError: typing 'override' from 'faststream._compat' (python 3.12) by [@Jaroslav2001](https://github.com/Jaroslav2001){.external-link target="_blank"} in [https://github.com/airtai/faststream/pull/870](https://github.com/airtai/faststream/pull/870){.external-link target="_blank"}
* fix: remove jsonref dependency by [@Lancetnik](https://github.com/Lancetnik){.external-link target="_blank"} in [https://github.com/airtai/faststream/pull/873](https://github.com/airtai/faststream/pull/873){.external-link target="_blank"}


**Full Changelog**: [https://github.com/airtai/faststream/compare/0.2.6...0.2.7](https://github.com/airtai/faststream/compare/0.2.6...0.2.7){.external-link target="_blank"}

## 0.2.6

### What's Changed
* docs: add avro encoding, decoding examples by [@kumaranvpl](https://github.com/kumaranvpl){.external-link target="_blank"} in [https://github.com/airtai/faststream/pull/844](https://github.com/airtai/faststream/pull/844){.external-link target="_blank"}
* docs: fix typo in README.md by [@omimakhare](https://github.com/omimakhare){.external-link target="_blank"} in [https://github.com/airtai/faststream/pull/849](https://github.com/airtai/faststream/pull/849){.external-link target="_blank"}
* fix: update mypy, semgrep versions and fix arg-type mypy error by [@kumaranvpl](https://github.com/kumaranvpl){.external-link target="_blank"} in [https://github.com/airtai/faststream/pull/851](https://github.com/airtai/faststream/pull/851){.external-link target="_blank"}
* docs: fix typo by [@kumaranvpl](https://github.com/kumaranvpl){.external-link target="_blank"} in [https://github.com/airtai/faststream/pull/859](https://github.com/airtai/faststream/pull/859){.external-link target="_blank"}
* docs: detail Release Notes by [@Lancetnik](https://github.com/Lancetnik){.external-link target="_blank"} in [https://github.com/airtai/faststream/pull/855](https://github.com/airtai/faststream/pull/855){.external-link target="_blank"}
* docs: write documentation for kafka security by [@sternakt](https://github.com/sternakt){.external-link target="_blank"} in [https://github.com/airtai/faststream/pull/860](https://github.com/airtai/faststream/pull/860){.external-link target="_blank"}
* docs: asyncapi tool config added by [@davorrunje](https://github.com/davorrunje){.external-link target="_blank"} in [https://github.com/airtai/faststream/pull/861](https://github.com/airtai/faststream/pull/861){.external-link target="_blank"}
* docs: retain GET params while redirecting by [@kumaranvpl](https://github.com/kumaranvpl){.external-link target="_blank"} in [https://github.com/airtai/faststream/pull/862](https://github.com/airtai/faststream/pull/862){.external-link target="_blank"}
* docs: add article for using FastStream with Django by [@kumaranvpl](https://github.com/kumaranvpl){.external-link target="_blank"} in [https://github.com/airtai/faststream/pull/864](https://github.com/airtai/faststream/pull/864){.external-link target="_blank"}
* chore: discord invite link changed by [@davorrunje](https://github.com/davorrunje){.external-link target="_blank"} in [https://github.com/airtai/faststream/pull/863](https://github.com/airtai/faststream/pull/863){.external-link target="_blank"}
* docs: add some Django integration details by [@Lancetnik](https://github.com/Lancetnik){.external-link target="_blank"} in [https://github.com/airtai/faststream/pull/866](https://github.com/airtai/faststream/pull/866){.external-link target="_blank"}
* fix: remove pydantic defs  in AsyncAPI schema by [@Lancetnik](https://github.com/Lancetnik){.external-link target="_blank"} in [https://github.com/airtai/faststream/pull/869](https://github.com/airtai/faststream/pull/869){.external-link target="_blank"}

### New Contributors
* [@omimakhare](https://github.com/omimakhare){.external-link target="_blank"} made their first contribution in [https://github.com/airtai/faststream/pull/849](https://github.com/airtai/faststream/pull/849){.external-link target="_blank"}

**Full Changelog**: [https://github.com/airtai/faststream/compare/0.2.5...0.2.6](https://github.com/airtai/faststream/compare/0.2.5...0.2.6){.external-link target="_blank"}

## 0.2.5

### What's Changed

* fix: pass missing parameters and update docs by [@sheldygg](https://github.com/sheldygg){.external-link target="_blank"} in [https://github.com/airtai/faststream/pull/841](https://github.com/airtai/faststream/pull/841){.external-link target="_blank"}

**Full Changelog**: [https://github.com/airtai/faststream/compare/0.2.4...0.2.5](https://github.com/airtai/faststream/compare/0.2.4...0.2.5){.external-link target="_blank"}

## 0.2.4

### New Functionalities

Now, `Context` provides access to inner [dict keys too](./getting-started/context/fields.md):

```python
# headers is a `dict`
async def handler(
  user_id: int = Context("message.headers.user_id", cast=True),
): ...
```

Added `Header` object as a shortcut to `#!python Context("message.headers.")` inner fields (**NATS** [example](./nats/message.md#headers-access)):

```python
# the same with the previous example
async def handler(
  user_id: int = Header(),
  u_id: int = Header("user_id"),  # with custom name
): ...
```

Added `Path` object to get access to [**NATS** wildcard](./nats/message.md#subject-pattern-access) subject or [**RabbitMQ** topic](./rabbit/message.md#topic-pattern-access) routing key (a shortcut to access `#!python Context("message.path.")` as well):

```python
@nats_broker.subscriber("logs.{level}")
async def handler(
  level: str = Path(),
)
```

Also, the original message `Context` annotation was copied from `faststream.[broker].annotations.[Broker]Message` to `faststream.[broker].[Broker]Message` to provide you with faster access to the most commonly used object (**NATS** [example](./nats/message.md#message-access)).

### What's Changed

* Remove faststream_gen docs and remove code to generate faststream_gen docs by [@kumaranvpl](https://github.com/kumaranvpl){.external-link target="_blank"} in [https://github.com/airtai/faststream/pull/824](https://github.com/airtai/faststream/pull/824){.external-link target="_blank"}
* Update docs article to use cookiecutter template by [@kumaranvpl](https://github.com/kumaranvpl){.external-link target="_blank"} in [https://github.com/airtai/faststream/pull/828](https://github.com/airtai/faststream/pull/828){.external-link target="_blank"}
* Split real broker tests to independent runs by [@Lancetnik](https://github.com/Lancetnik){.external-link target="_blank"} in [https://github.com/airtai/faststream/pull/825](https://github.com/airtai/faststream/pull/825){.external-link target="_blank"}
* Remove unused docs/docs_src/kafka examples and its tests by [@kumaranvpl](https://github.com/kumaranvpl){.external-link target="_blank"} in [https://github.com/airtai/faststream/pull/829](https://github.com/airtai/faststream/pull/829){.external-link target="_blank"}
* Run docs deployment only for specific file changes by [@kumaranvpl](https://github.com/kumaranvpl){.external-link target="_blank"} in [https://github.com/airtai/faststream/pull/830](https://github.com/airtai/faststream/pull/830){.external-link target="_blank"}
* Fix formatting in deploy docs workflow by [@kumaranvpl](https://github.com/kumaranvpl){.external-link target="_blank"} in [https://github.com/airtai/faststream/pull/833](https://github.com/airtai/faststream/pull/833){.external-link target="_blank"}
* Path operations by [@Lancetnik](https://github.com/Lancetnik){.external-link target="_blank"} in [https://github.com/airtai/faststream/pull/823](https://github.com/airtai/faststream/pull/823){.external-link target="_blank"}
* Mypy error fixed for uvloop by [@davorrunje](https://github.com/davorrunje){.external-link target="_blank"} in [https://github.com/airtai/faststream/pull/839](https://github.com/airtai/faststream/pull/839){.external-link target="_blank"}

**Full Changelog**: [https://github.com/airtai/faststream/compare/0.2.3...0.2.4](https://github.com/airtai/faststream/compare/0.2.3...0.2.4){.external-link target="_blank"}

## 0.2.3

### What's Changed

* Fix: disable test features with TestClient by [@Lancetnik](https://github.com/Lancetnik){.external-link target="_blank"} in [https://github.com/airtai/faststream/pull/813](https://github.com/airtai/faststream/pull/813){.external-link target="_blank"}
* New AsyncAPI naming by [@Sternakt](https://github.com/Sternakt){.external-link target="_blank"} in [https://github.com/airtai/faststream/pull/735](https://github.com/airtai/faststream/pull/735){.external-link target="_blank"}

**Full Changelog**: [https://github.com/airtai/faststream/compare/0.2.2...0.2.3](https://github.com/airtai/faststream/compare/0.2.2...0.2.3){.external-link target="_blank"}

## 0.2.2

### What's Changed

* Adds specific mypy ignore comment by [@kumaranvpl](https://github.com/kumaranvpl){.external-link target="_blank"} in [https://github.com/airtai/faststream/pull/803](https://github.com/airtai/faststream/pull/803){.external-link target="_blank"}
* Adds redirect template with mike by [@kumaranvpl](https://github.com/kumaranvpl){.external-link target="_blank"} in [https://github.com/airtai/faststream/pull/808](https://github.com/airtai/faststream/pull/808){.external-link target="_blank"}
* Adds google analytics script to redirect template by [@kumaranvpl](https://github.com/kumaranvpl){.external-link target="_blank"} in [https://github.com/airtai/faststream/pull/809](https://github.com/airtai/faststream/pull/809){.external-link target="_blank"}
* Adds conditional import of uvloop for Python versions less than 3.12 by [@davorrunje](https://github.com/davorrunje){.external-link target="_blank"} in [https://github.com/airtai/faststream/pull/798](https://github.com/airtai/faststream/pull/798){.external-link target="_blank"}
* Adds missing nats imports by [@sheldygg](https://github.com/sheldygg){.external-link target="_blank"} in [https://github.com/airtai/faststream/pull/795](https://github.com/airtai/faststream/pull/795){.external-link target="_blank"}
* Adds Kafka acknowledgement by [@Lancetnik](https://github.com/Lancetnik){.external-link target="_blank"} in [https://github.com/airtai/faststream/pull/793](https://github.com/airtai/faststream/pull/793){.external-link target="_blank"}

### New Contributors

* [@sheldygg](https://github.com/sheldygg){.external-link target="_blank"} made their first contribution in [https://github.com/airtai/faststream/pull/795](https://github.com/airtai/faststream/pull/795){.external-link target="_blank"}

**Full Changelog**: [https://github.com/airtai/faststream/compare/0.2.1...0.2.2](https://github.com/airtai/faststream/compare/0.2.1...0.2.2){.external-link target="_blank"}

## 0.2.1

### What's Changed

* Add custom 404 error page by [@kumaranvpl](https://github.com/kumaranvpl){.external-link target="_blank"} in [https://github.com/airtai/faststream/pull/792](https://github.com/airtai/faststream/pull/792){.external-link target="_blank"}
* Add README NATS mention by [@Lancetnik](https://github.com/Lancetnik){.external-link target="_blank"} in [https://github.com/airtai/faststream/pull/788](https://github.com/airtai/faststream/pull/788){.external-link target="_blank"}
* Conditional import of uvloop for Python versions less than 3.12 by [@davorrunje](https://github.com/davorrunje){.external-link target="_blank"} in [https://github.com/airtai/faststream/pull/798](https://github.com/airtai/faststream/pull/798){.external-link target="_blank"}

**Full Changelog**: [https://github.com/airtai/faststream/compare/0.2.0...0.2.1](https://github.com/airtai/faststream/compare/0.2.0...0.2.1){.external-link target="_blank"}

## 0.2.0

### What's Changed

* Add comprehensive guide on how to use faststream template by [@kumaranvpl](https://github.com/kumaranvpl){.external-link target="_blank"} in [https://github.com/airtai/faststream/pull/772](https://github.com/airtai/faststream/pull/772){.external-link target="_blank"}
* Open external links in new tab by [@kumaranvpl](https://github.com/kumaranvpl){.external-link target="_blank"} in [https://github.com/airtai/faststream/pull/774](https://github.com/airtai/faststream/pull/774){.external-link target="_blank"}
* Publish docs for minor version not for every patch by [@davorrunje](https://github.com/davorrunje){.external-link target="_blank"} in [https://github.com/airtai/faststream/pull/777](https://github.com/airtai/faststream/pull/777){.external-link target="_blank"}
* Complete Kafka part of faststream docs by [@Sternakt](https://github.com/Sternakt){.external-link target="_blank"} in [https://github.com/airtai/faststream/pull/775](https://github.com/airtai/faststream/pull/775){.external-link target="_blank"}
* Bump semgrep from 1.41.0 to 1.42.0 by [@dependabot](https://github.com/dependabot){.external-link target="_blank"} in [https://github.com/airtai/faststream/pull/787](https://github.com/airtai/faststream/pull/787){.external-link target="_blank"}
* Add 0.2.0 NATS support by [@Lancetnik](https://github.com/Lancetnik){.external-link target="_blank"} in [https://github.com/airtai/faststream/pull/692](https://github.com/airtai/faststream/pull/692){.external-link target="_blank"}

**Full Changelog**: [https://github.com/airtai/faststream/compare/0.1.6...0.2.0](https://github.com/airtai/faststream/compare/0.1.6...0.2.0){.external-link target="_blank"}

## 0.1.6

### What's Changed

* Add coverage badge at docs index by [@kumaranvpl](https://github.com/kumaranvpl){.external-link target="_blank"} in [https://github.com/airtai/faststream/pull/762](https://github.com/airtai/faststream/pull/762){.external-link target="_blank"}
* Fill asyncapi custom information page by [@Sternakt](https://github.com/Sternakt){.external-link target="_blank"} in [https://github.com/airtai/faststream/pull/767](https://github.com/airtai/faststream/pull/767){.external-link target="_blank"}
* Add article for using faststream template by [@kumaranvpl](https://github.com/kumaranvpl){.external-link target="_blank"} in [https://github.com/airtai/faststream/pull/768](https://github.com/airtai/faststream/pull/768){.external-link target="_blank"}
* Use httpx instead of requests by [@rjambrecic](https://github.com/rjambrecic){.external-link target="_blank"} in [https://github.com/airtai/faststream/pull/771](https://github.com/airtai/faststream/pull/771){.external-link target="_blank"}

**Full Changelog**: [https://github.com/airtai/faststream/compare/0.1.5...0.1.6](https://github.com/airtai/faststream/compare/0.1.5...0.1.6){.external-link target="_blank"}

## 0.1.4

### What's Changed

* tiny typo by [@julzhk](https://github.com/julzhk){.external-link target="_blank"} in [https://github.com/airtai/faststream/pull/740](https://github.com/airtai/faststream/pull/740){.external-link target="_blank"}
* docs: add docs mention by [@Lancetnik](https://github.com/Lancetnik){.external-link target="_blank"} in [https://github.com/airtai/faststream/pull/744](https://github.com/airtai/faststream/pull/744){.external-link target="_blank"}
* Add code of conduct and include badge for it in README by [@kumaranvpl](https://github.com/kumaranvpl){.external-link target="_blank"} in [https://github.com/airtai/faststream/pull/747](https://github.com/airtai/faststream/pull/747){.external-link target="_blank"}
* Fixed docs building when pydantic version less than 2.4.0 by [@davorrunje](https://github.com/davorrunje){.external-link target="_blank"} in [https://github.com/airtai/faststream/pull/748](https://github.com/airtai/faststream/pull/748){.external-link target="_blank"}
* fix: raise inner exceptions in `with_real` tests by [@Lancetnik](https://github.com/Lancetnik){.external-link target="_blank"} in [https://github.com/airtai/faststream/pull/751](https://github.com/airtai/faststream/pull/751){.external-link target="_blank"}
* docs fix by [@davorrunje](https://github.com/davorrunje){.external-link target="_blank"} in [https://github.com/airtai/faststream/pull/752](https://github.com/airtai/faststream/pull/752){.external-link target="_blank"}
* Bugfixes 745 by [@Lancetnik](https://github.com/Lancetnik){.external-link target="_blank"} in [https://github.com/airtai/faststream/pull/749](https://github.com/airtai/faststream/pull/749){.external-link target="_blank"}

### New Contributors

* [@julzhk](https://github.com/julzhk){.external-link target="_blank"} made their first contribution in [https://github.com/airtai/faststream/pull/740](https://github.com/airtai/faststream/pull/740){.external-link target="_blank"}

**Full Changelog**: [https://github.com/airtai/faststream/compare/0.1.3...0.1.4](https://github.com/airtai/faststream/compare/0.1.3...0.1.4){.external-link target="_blank"}

## 0.1.3

### What's Changed

* docs: fix styles by [@Lancetnik](https://github.com/Lancetnik){.external-link target="_blank"} in [https://github.com/airtai/faststream/pull/717](https://github.com/airtai/faststream/pull/717){.external-link target="_blank"}
* test (#638): extra AsyncAPI channel naming test by [@Lancetnik](https://github.com/Lancetnik){.external-link target="_blank"} in [https://github.com/airtai/faststream/pull/719](https://github.com/airtai/faststream/pull/719){.external-link target="_blank"}
* test: cover docs_src/context by [@Lancetnik](https://github.com/Lancetnik){.external-link target="_blank"} in [https://github.com/airtai/faststream/pull/723](https://github.com/airtai/faststream/pull/723){.external-link target="_blank"}
* library to framework changed by [@davorrunje](https://github.com/davorrunje){.external-link target="_blank"} in [https://github.com/airtai/faststream/pull/724](https://github.com/airtai/faststream/pull/724){.external-link target="_blank"}
* Create templates for issues and pull requests by [@kumaranvpl](https://github.com/kumaranvpl){.external-link target="_blank"} in [https://github.com/airtai/faststream/pull/727](https://github.com/airtai/faststream/pull/727){.external-link target="_blank"}
* Bump actions/dependency-review-action from 2 to 3 by [@dependabot](https://github.com/dependabot){.external-link target="_blank"} in [https://github.com/airtai/faststream/pull/728](https://github.com/airtai/faststream/pull/728){.external-link target="_blank"}
* Bump actions/cache from 2 to 3 by [@dependabot](https://github.com/dependabot){.external-link target="_blank"} in [https://github.com/airtai/faststream/pull/729](https://github.com/airtai/faststream/pull/729){.external-link target="_blank"}
* Bump semgrep from 1.40.0 to 1.41.0 by [@dependabot](https://github.com/dependabot){.external-link target="_blank"} in [https://github.com/airtai/faststream/pull/732](https://github.com/airtai/faststream/pull/732){.external-link target="_blank"}
* Bump ruff from 0.0.290 to 0.0.291 by [@dependabot](https://github.com/dependabot){.external-link target="_blank"} in [https://github.com/airtai/faststream/pull/733](https://github.com/airtai/faststream/pull/733){.external-link target="_blank"}
* Polish contributing file and remove duplicate docker compose file by [@kumaranvpl](https://github.com/kumaranvpl){.external-link target="_blank"} in [https://github.com/airtai/faststream/pull/734](https://github.com/airtai/faststream/pull/734){.external-link target="_blank"}
* Bump dawidd6/action-download-artifact from 2.26.0 to 2.28.0 by [@dependabot](https://github.com/dependabot){.external-link target="_blank"} in [https://github.com/airtai/faststream/pull/731](https://github.com/airtai/faststream/pull/731){.external-link target="_blank"}
* Bump actions/checkout from 3 to 4 by [@dependabot](https://github.com/dependabot){.external-link target="_blank"} in [https://github.com/airtai/faststream/pull/730](https://github.com/airtai/faststream/pull/730){.external-link target="_blank"}
* Pydantic2.4.0 compat by [@Lancetnik](https://github.com/Lancetnik){.external-link target="_blank"} in [https://github.com/airtai/faststream/pull/738](https://github.com/airtai/faststream/pull/738){.external-link target="_blank"}
* fix: add url option to _connection_args by [@Lancetnik](https://github.com/Lancetnik){.external-link target="_blank"} in [https://github.com/airtai/faststream/pull/739](https://github.com/airtai/faststream/pull/739){.external-link target="_blank"}
* Fix typos and grammar in Kafka and RabbitMQ articles in the docs by [@kumaranvpl](https://github.com/kumaranvpl){.external-link target="_blank"} in [https://github.com/airtai/faststream/pull/736](https://github.com/airtai/faststream/pull/736){.external-link target="_blank"}

**Full Changelog**: [https://github.com/airtai/faststream/compare/0.1.1...0.1.3](https://github.com/airtai/faststream/compare/0.1.1...0.1.3){.external-link target="_blank"}

## 0.1.1

### What's Changed

* Bump ruff from 0.0.289 to 0.0.290 by [@dependabot](https://github.com/dependabot){.external-link target="_blank"} in [https://github.com/airtai/faststream/pull/672](https://github.com/airtai/faststream/pull/672){.external-link target="_blank"}
* Make docs port configurable in serve-docs.sh by [@kumaranvpl](https://github.com/kumaranvpl){.external-link target="_blank"} in [https://github.com/airtai/faststream/pull/675](https://github.com/airtai/faststream/pull/675){.external-link target="_blank"}
* Fix docs img by [@Sternakt](https://github.com/Sternakt){.external-link target="_blank"} in [https://github.com/airtai/faststream/pull/673](https://github.com/airtai/faststream/pull/673){.external-link target="_blank"}
* Added release notes by [@davorrunje](https://github.com/davorrunje){.external-link target="_blank"} in [https://github.com/airtai/faststream/pull/679](https://github.com/airtai/faststream/pull/679){.external-link target="_blank"}
* Fix typos, grammar mistakes in index and README by [@kumaranvpl](https://github.com/kumaranvpl){.external-link target="_blank"} in [https://github.com/airtai/faststream/pull/681](https://github.com/airtai/faststream/pull/681){.external-link target="_blank"}
* Add smokeshow workflow to update coverage badge by [@kumaranvpl](https://github.com/kumaranvpl){.external-link target="_blank"} in [https://github.com/airtai/faststream/pull/687](https://github.com/airtai/faststream/pull/687){.external-link target="_blank"}
* fix: correct rmq delayed handler router registration by [@Lancetnik](https://github.com/Lancetnik){.external-link target="_blank"} in [https://github.com/airtai/faststream/pull/691](https://github.com/airtai/faststream/pull/691){.external-link target="_blank"}
* Add faststream-gen section and crypto tutorial in Getting started by [@rjambrecic](https://github.com/rjambrecic){.external-link target="_blank"} in [https://github.com/airtai/faststream/pull/689](https://github.com/airtai/faststream/pull/689){.external-link target="_blank"}
* Fix typos and grammar mistakes by [@kumaranvpl](https://github.com/kumaranvpl){.external-link target="_blank"} in [https://github.com/airtai/faststream/pull/699](https://github.com/airtai/faststream/pull/699){.external-link target="_blank"}
* fix: correct StreamRouter broker annotation by [@Lancetnik](https://github.com/Lancetnik){.external-link target="_blank"} in [https://github.com/airtai/faststream/pull/700](https://github.com/airtai/faststream/pull/700){.external-link target="_blank"}
* typos fixed by [@davorrunje](https://github.com/davorrunje){.external-link target="_blank"} in [https://github.com/airtai/faststream/pull/701](https://github.com/airtai/faststream/pull/701){.external-link target="_blank"}
* Add faststream-gen section inside the README.md by [@rjambrecic](https://github.com/rjambrecic){.external-link target="_blank"} in [https://github.com/airtai/faststream/pull/707](https://github.com/airtai/faststream/pull/707){.external-link target="_blank"}
* Fix broken links in README file by [@harishmohanraj](https://github.com/harishmohanraj){.external-link target="_blank"} in [https://github.com/airtai/faststream/pull/706](https://github.com/airtai/faststream/pull/706){.external-link target="_blank"}
* publish to PyPi added to CI by [@davorrunje](https://github.com/davorrunje){.external-link target="_blank"} in [https://github.com/airtai/faststream/pull/710](https://github.com/airtai/faststream/pull/710){.external-link target="_blank"}
* Fix example and async docs images by [@Sternakt](https://github.com/Sternakt){.external-link target="_blank"} in [https://github.com/airtai/faststream/pull/713](https://github.com/airtai/faststream/pull/713){.external-link target="_blank"}
* 696 add example to faststream gen examples which uses datetime attribute by [@rjambrecic](https://github.com/rjambrecic){.external-link target="_blank"} in [https://github.com/airtai/faststream/pull/714](https://github.com/airtai/faststream/pull/714){.external-link target="_blank"}
* release 0.1.1 by [@davorrunje](https://github.com/davorrunje){.external-link target="_blank"} in [https://github.com/airtai/faststream/pull/715](https://github.com/airtai/faststream/pull/715){.external-link target="_blank"}

**Full Changelog**: [https://github.com/airtai/faststream/commits/0.1.1](https://github.com/airtai/faststream/commits/0.1.1){.external-link target="_blank"}

## 0.1.0

**FastStream** is a new package based on the ideas and experiences gained from [FastKafka](https://github.com/airtai/fastkafka){.external-link target="_blank"} and [Propan](https://github.com/lancetnik/propan){.external-link target="_blank"}. By joining our forces, we picked up the best from both packages and created the unified way to write services capable of processing streamed data regardless of the underlying protocol. We'll continue to maintain both packages, but new development will be in this project. If you are starting a new service, this package is the recommended way to do it.

### Features

[**FastStream**](https://faststream.airt.ai/latest/) simplifies the process of writing producers and consumers for message queues, handling all the
parsing, networking and documentation generation automatically.

Making streaming microservices has never been easier. Designed with junior developers in mind, **FastStream** simplifies your work while keeping the door open for more advanced use-cases. Here's a look at the core features that make **FastStream** a go-to framework for modern, data-centric microservices.

* **Multiple Brokers**: **FastStream** provides a unified API to work across multiple message brokers (**Kafka**, **RabbitMQ** support)

* [**Pydantic Validation**](./faststream.md/#writing-app-code): Leverage [**Pydantic's**](https://docs.pydantic.dev/){.external-link target="_blank"} validation capabilities to serialize and validates incoming messages

* [**Automatic Docs**](./faststream.md/#project-documentation): Stay ahead with automatic [AsyncAPI](https://www.asyncapi.com/){.external-link target="_blank"} documentation.

* **Intuitive**: full typed editor support makes your development experience smooth, catching errors before they reach runtime

* [**Powerful Dependency Injection System**](./faststream.md/#dependencies): Manage your service dependencies efficiently with **FastStream**'s built-in DI system.

* [**Testable**](./faststream.md/#testing-the-service): supports in-memory tests, making your CI/CD pipeline faster and more reliable

* **Extendable**: use extensions for lifespans, custom serialization and middlewares

* [**Integrations**](./faststream.md/#any-framework): **FastStream** is fully compatible with any HTTP framework you want ([**FastAPI**](./faststream.md/#fastapi-plugin) especially)

* **Built for Automatic Code Generation**: **FastStream** is optimized for automatic code generation using advanced models like GPT and Llama

That's **FastStream** in a nutshell—easy, efficient, and powerful. Whether you're just starting with streaming microservices or looking to scale, **FastStream** has got you covered.<|MERGE_RESOLUTION|>--- conflicted
+++ resolved
@@ -18,11 +18,7 @@
 
 The current release is planned as a latest feature release before **0.6.0**. All other **0.5.19+** releases will contain only minor bugfixes and all the team work will be focused on next major one.
 
-<<<<<<< HEAD
-There a lot of changes we want to present you now though! 
-=======
-There a lot of changes we want to present you now though!
->>>>>>> 71a8b625
+There's a lot of changes we want to present you now though! 
 
 #### New RPC feature
 
@@ -44,11 +40,7 @@
     # so you wasn't be able to check response headers, etc
     msg_body: str = await broker.publish("ping", "test", rpc=True)
     assert msg_body == "ping"
-<<<<<<< HEAD
     
-=======
-
->>>>>>> 71a8b625
     # Now request return the whole message and you can validate any part of it
     # moreover it triggers all your middlewares
     response: NatsMessage = await broker.request("ping", "test")
