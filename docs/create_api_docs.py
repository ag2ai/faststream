--- conflicted
+++ resolved
@@ -293,13 +293,7 @@
 
     """
     public_api_summary = _get_api_summary(
-<<<<<<< HEAD
-        _add_all_submodules(
-            _import_all_members(module_name, include_public_api_only=True),
-        ),
-=======
         _add_all_submodules(_import_all_members(MODULE, include_public_api_only=True))
->>>>>>> 64061cd2
     )
     # Using public_api/ symlink pointing to api/ because of the issue
     # https://github.com/mkdocs/mkdocs/issues/1974
