--- conflicted
+++ resolved
@@ -3,15 +3,6 @@
 from http.server import HTTPServer, SimpleHTTPRequestHandler
 from pathlib import Path
 from shutil import rmtree
-<<<<<<< HEAD
-from yaml import load, safe_load
-
-try:
-    from yaml import CLoader as Loader
-except ImportError:
-    from yaml import Loader
-=======
->>>>>>> dbe76891
 
 import typer
 import mkdocs.commands.build
@@ -37,11 +28,6 @@
 README_PATH = BASE_DIR.parent / "README.md"
 FASTSTREAM_GEN_DOCS_PATH = BASE_DIR.parent / ".faststream_gen"
 
-<<<<<<< HEAD
-with CONFIG.open("r") as f:
-    config = safe_load(f)
-=======
->>>>>>> dbe76891
 
 config = load_config(str(CONFIG))
 
